--- conflicted
+++ resolved
@@ -505,32 +505,12 @@
 
   return (
     <Context.Player.Provider value={player}>
-      <Context.Router.Provider value={Router}>
-<<<<<<< HEAD
+      <Context.Router.Provider value={Router}>  
         <ErrorBoundary key={errorBoundaryKey} router={Router} softReset={softReset}>
-          <SnackbarProvider>
-           <Overview mode={ITutorial.isRunning ? "tutorial" : "overview"}>
-              {!ITutorial.isRunning ? (
-                <CharacterOverview
-                save={() => saveObject.saveGame()}
-                killScripts={killAllScripts}
-                router={Router}
-                allowBackButton={withSidebar} />
-              ) : (
-                <InteractiveTutorialRoot />
-              )}
-            </Overview>
-            {withSidebar ? (
-              <Box display="flex" flexDirection="row" width="100%">
-                <SidebarRoot player={player} router={Router} page={page} />
-                <Box className={classes.root}>{mainPage}</Box>
-              </Box>
-=======
         <SnackbarProvider>
           <Overview mode={ITutorial.isRunning ? "tutorial" : "overview"}>
             {!ITutorial.isRunning ? (
               <CharacterOverview save={() => saveObject.saveGame()} killScripts={killAllScripts} />
->>>>>>> 58fa091d
             ) : (
               <Box className={classes.root}>{mainPage}</Box>
             )}
