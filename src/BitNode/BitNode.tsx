--- conflicted
+++ resolved
@@ -856,15 +856,11 @@
 
       BitNodeMultipliers.BladeburnerRank = dec;
       BitNodeMultipliers.BladeburnerSkillCost = inc;
-<<<<<<< HEAD
 
       BitNodeMultipliers.StaneksGiftPowerMultiplier = inc;
       BitNodeMultipliers.StaneksGiftExtraSize = inc;
-      BitNodeMultipliers.GangSoftcap = dec;
-=======
       BitNodeMultipliers.GangSoftcap = 0.8;
       BitNodeMultipliers.CorporationSoftCap = 0.8;
->>>>>>> 275c740a
       break;
     }
     case 13: {
@@ -907,6 +903,8 @@
       BitNodeMultipliers.BladeburnerSkillCost = 5;
       BitNodeMultipliers.StaneksGiftPowerMultiplier = 2;
       BitNodeMultipliers.StaneksGiftExtraSize = 1;
+      BitNodeMultipliers.GangSoftcap = 0.2;
+      BitNodeMultipliers.CorporationSoftCap = 0.2;
       break;
     }
     default:
