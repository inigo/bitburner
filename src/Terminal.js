--- conflicted
+++ resolved
@@ -716,23 +716,14 @@
             if (currServ.hasAdminRights) {rootAccess = "YES";}
             else {rootAccess = "NO";}
             post("Root Access: " + rootAccess);
-<<<<<<< HEAD
 			post("Required hacking skill: " + currServ.requiredHackingSkill);
-			post("Server security level: " + formatNumber(currServ.hackDifficulty, 3));
-			post("Chance to hack: " + formatNumber(calculateHackingChance(currServ) * 100, 2) + "%");
-			post("Time to hack: " + formatNumber(calculateHackingTime(currServ), 3) + " seconds");
-			post("Total money available on server: $" + formatNumber(currServ.moneyAvailable, 2));
+			post("Server security level: " + numeral(currServ.hackDifficulty).format('0.000a'));
+			post("Chance to hack: " + numeral(calculateHackingChance(currServ) * 100).format('0.00%'));
+			post("Time to hack: " + numeral(calculateHackingTime(currServ)).format('0.000') + " seconds");
+			post("Total money available on server: $" + numeral(currServ.moneyAvailable).format('$0,0.00'));
 			post("Required number of open ports for NUKE: " + currServ.numOpenPortsRequired);
+
             if (currServ.sshPortOpen) {
-=======
-			post("Required hacking skill: " + Player.getCurrentServer().requiredHackingSkill);
-			post("Estimated server security level: " + numeral(addOffset(Player.getCurrentServer().hackDifficulty, 5)).format('0.000'));
-			post("Estimated chance to hack: " + numeral(addOffset(Player.calculateHackingChance(), 5)).format('0.00%'));
-			post("Estimated time to hack: " + numeral(addOffset(Player.calculateHackingTime(), 5)).format('0.000') + " seconds");
-			post("Estimated total money available on server: " + numeral(addOffset(Player.getCurrentServer().moneyAvailable, 5)).format('$0,0.00'));
-			post("Required number of open ports for NUKE: " + Player.getCurrentServer().numOpenPortsRequired);
-            if (Player.getCurrentServer().sshPortOpen) {
->>>>>>> 2d9f3856
 				post("SSH port: Open")
 			} else {
 				post("SSH port: Closed")
@@ -1896,15 +1887,9 @@
             post("Server base security level: " + targetServer.baseDifficulty);
             post("Server current security level: " + targetServer.hackDifficulty);
             post("Server growth rate: " + targetServer.serverGrowth);
-<<<<<<< HEAD
-            post("Netscript hack() execution time: " + formatNumber(calculateHackingTime(targetServer), 1) + "s");
-            post("Netscript grow() execution time: " + formatNumber(calculateGrowTime(targetServer), 1) + "s");
-            post("Netscript weaken() execution time: " + formatNumber(calculateWeakenTime(targetServer), 1) + "s");
-=======
             post("Netscript hack() execution time: " + numeral(scriptCalculateHackingTime(targetServer)).format('0.0') + "s");
-            post("Netscript grow() execution time: " + numeral(scriptCalculateGrowTime(targetServer)/1000).format('0.0') + "s");
-            post("Netscript weaken() execution time: " + numeral(scriptCalculateWeakenTime(targetServer)/1000).format('0.0') + "s");
->>>>>>> 2d9f3856
+            post("Netscript grow() execution time: " + numeral(scriptCalculateGrowTime(targetServer)).format('0.0') + "s");
+            post("Netscript weaken() execution time: " + numeral(scriptCalculateWeakenTime(targetServer)).format('0.0') + "s");
         };
         programHandlers[Programs.AutoLink.name] = () => {
             post("This executable cannot be run.");
