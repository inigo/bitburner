import {Augmentations, applyAugmentation,
        AugmentationNames,
        PlayerOwnedAugmentation}                from "./Augmentations";
import {BitNodeMultipliers}                     from "./BitNodeMultipliers";
import {CodingContractRewardType}               from "./CodingContracts";
import {Company, Companies, getNextCompanyPosition,
        getJobRequirementText, CompanyPosition,
        CompanyPositions}                       from "./Company";
import {CONSTANTS}                              from "./Constants";
import {Corporation}                            from "./CompanyManagement";
import {Programs}                               from "./CreateProgram";
import {determineCrimeSuccess, Crimes}          from "./Crimes";
import {Engine}                                 from "./engine";
import {Factions, Faction,
        displayFactionContent}                  from "./Faction";
import {Gang, resetGangs}                       from "./Gang";
import {Locations}                              from "./Locations";
import {hasBn11SF, hasWallStreetSF,hasAISF}     from "./NetscriptFunctions";
import {AllServers, Server, AddToAllServers}    from "./Server";
import {Settings}                               from "./Settings";
import {SpecialServerIps, SpecialServerNames}   from "./SpecialServerIps";
import {SourceFiles, applySourceFile}           from "./SourceFile";
import Decimal                                  from "decimal.js";
import {numeralWrapper}                         from "./ui/numeralFormat";
import {dialogBoxCreate}                        from "../utils/DialogBox";
import {clearEventListeners}                    from "../utils/uiHelpers/clearEventListeners";
import {createRandomIp}                         from "../utils/IPAddress";
import {Reviver, Generic_toJSON,
        Generic_fromJSON}                       from "../utils/JSONReviver";
import {convertTimeMsToTimeElapsedString}       from "../utils/StringHelperFunctions";

const CYCLES_PER_SEC = 1000 / CONSTANTS.MilliPerCycle;

function PlayerObject() {
    //Skills and stats
    this.hacking_skill  = 1;

    //Combat stats
    this.hp             = 10;
    this.max_hp         = 10;
    this.strength       = 1;      //Damage dealt
    this.defense        = 1;      //Damage received
    this.dexterity      = 1;      //Accuracy
    this.agility        = 1;      //Dodge %

    //Labor stats
    this.charisma       = 1;

    //Special stats
    this.intelligence   = 0;

    //Hacking multipliers
    this.hacking_chance_mult    = 1;
    this.hacking_speed_mult     = 1;
    this.hacking_money_mult     = 1;
    this.hacking_grow_mult      = 1;

    //Experience and multipliers
    this.hacking_exp     = 0;
    this.strength_exp    = 0;
    this.defense_exp     = 0;
    this.dexterity_exp   = 0;
    this.agility_exp     = 0;
    this.charisma_exp    = 0;
    this.intelligence_exp= 0;

    this.hacking_mult       = 1;
    this.strength_mult      = 1;
    this.defense_mult       = 1;
    this.dexterity_mult     = 1;
    this.agility_mult       = 1;
    this.charisma_mult      = 1;

    this.hacking_exp_mult    = 1;
    this.strength_exp_mult   = 1;
    this.defense_exp_mult    = 1;
    this.dexterity_exp_mult  = 1;
    this.agility_exp_mult    = 1;
    this.charisma_exp_mult   = 1;

    this.company_rep_mult    = 1;
    this.faction_rep_mult    = 1;

    //Money
    this.money           = new Decimal(1000);
    this.total_money     = new Decimal(0);   //Total money ever earned in this "simulation"
    this.lifetime_money  = new Decimal(0);   //Total money ever earned

    //IP Address of Starting (home) computer
    this.homeComputer = "";

	//Location information
	this.city 			= Locations.Sector12;
	this.location 		= "";

    //Company Information
    this.companyName = "";      //Name of Company, equivalent to an object from Locations
    this.companyPosition = "";  //CompanyPosition object

    //Servers
    this.currentServer          = ""; //IP address of Server currently being accessed through terminal
    this.purchasedServers       = []; //IP Addresses of purchased servers
    this.hacknetNodes           = [];
    this.totalHacknetNodeProduction = 0;

    //Factions
    this.factions = [];             //Names of all factions player has joined
    this.factionInvitations = [];   //Outstanding faction invitations

    //Augmentations
    this.queuedAugmentations = [];
    this.augmentations = [];

    this.sourceFiles = [];

    //Crime statistics
    this.numPeopleKilled = 0;
    this.karma = 0;

    this.crime_money_mult               = 1;
    this.crime_success_mult             = 1;

    //Flags/variables for working (Company, Faction, Creating Program, Taking Class)
    this.isWorking = false;
    this.workType = "";

    this.currentWorkFactionName = "";
    this.currentWorkFactionDescription = "";

    this.workHackExpGainRate = 0;
    this.workStrExpGainRate = 0;
    this.workDefExpGainRate = 0;
    this.workDexExpGainRate = 0;
    this.workAgiExpGainRate = 0;
    this.workChaExpGainRate = 0;
    this.workRepGainRate = 0;
    this.workMoneyGainRate = 0;
    this.workMoneyLossRate = 0;

    this.workHackExpGained = 0;
    this.workStrExpGained = 0;
    this.workDefExpGained = 0;
    this.workDexExpGained = 0;
    this.workAgiExpGained = 0;
    this.workChaExpGained = 0;
    this.workRepGained = 0;
    this.workMoneyGained = 0;

    this.createProgramName = "";
    this.createProgramReqLvl = 0;

    this.className = "";

    this.crimeType = "";

    this.timeWorked = 0;    //in ms
    this.timeWorkedCreateProgram = 0;
    this.timeNeededToCompleteWork = 0;

    this.work_money_mult = 1;

    //Hacknet Node multipliers
    this.hacknet_node_money_mult            = 1;
    this.hacknet_node_purchase_cost_mult    = 1;
    this.hacknet_node_ram_cost_mult         = 1;
    this.hacknet_node_core_cost_mult        = 1;
    this.hacknet_node_level_cost_mult       = 1;

    //Stock Market
    this.hasWseAccount      = false;
    this.hasTixApiAccess    = false;
    this.has4SData          = false;
    this.has4SDataTixApi    = false;

    //Gang
    this.gang = 0;

    //Corporation
    this.corporation = 0;

    //Bladeburner
    this.bladeburner = 0;
    this.bladeburner_max_stamina_mult               = 1;
    this.bladeburner_stamina_gain_mult              = 1;
    this.bladeburner_analysis_mult                  = 1; //Field Analysis Only
    this.bladeburner_success_chance_mult            = 1;

    //bitnode
    this.bitNodeN = 1;

    //Flags for determining whether certain "thresholds" have been achieved
    this.firstFacInvRecvd = false;
    this.firstAugPurchased = false;
    this.firstJobRecvd = false;
    this.firstTimeTraveled = false;
    this.firstProgramAvailable = false;

	//Used to store the last update time.
	this.lastUpdate = 0;
    this.totalPlaytime = 0;
    this.playtimeSinceLastAug = 0;
    this.playtimeSinceLastBitnode = 0;

    //Production since last Augmentation installation
    this.scriptProdSinceLastAug = 0;
    this.stockProdSinceLastAug = 0;
    this.crimeProdSinceLastAug = 0;
    this.jobProdSinceLastAug = 0;
};

PlayerObject.prototype.init = function() {
    /* Initialize Player's home computer */
    var t_homeComp = new Server({
        ip:createRandomIp(), hostname:"home", organizationName:"Home PC",
        isConnectedTo:true, adminRights:true, purchasedByPlayer:true, maxRam:8
    });
    this.homeComputer = t_homeComp.ip;
    this.currentServer = t_homeComp.ip;
    AddToAllServers(t_homeComp);

    this.getHomeComputer().programs.push(Programs.NukeProgram.name);
}

PlayerObject.prototype.prestigeAugmentation = function() {
    var homeComp = this.getHomeComputer();
    this.currentServer = homeComp.ip;
    this.homeComputer = homeComp.ip;

    this.numPeopleKilled = 0;
    this.karma = 0;

    //Reset stats
    this.hacking_skill = 1;

    this.strength = 1;
    this.defense = 1;
    this.dexterity = 1;
    this.agility = 1;

    this.charisma = 1;

    this.hacking_exp = 0;
    this.strength_exp = 0;
    this.defense_exp = 0;
    this.dexterity_exp = 0;
    this.agility_exp = 0;
    this.charisma_exp = 0;

    this.money = new Decimal(1000);

    this.city = Locations.Sector12;
    this.location = "";

    this.companyName = "";
    this.companyPosition = "";

    this.purchasedServers = [];

    this.factions = [];
    this.factionInvitations = [];

    this.queuedAugmentations = [];

    this.isWorking = false;
    this.currentWorkFactionName = "";
    this.currentWorkFactionDescription = "";
    this.createProgramName = "";
    this.className = "";
    this.crimeType = "";

    this.workHackExpGainRate = 0;
    this.workStrExpGainRate = 0;
    this.workDefExpGainRate = 0;
    this.workDexExpGainRate = 0;
    this.workAgiExpGainRate = 0;
    this.workChaExpGainRate = 0;
    this.workRepGainRate = 0;
    this.workMoneyGainRate = 0;

    this.workHackExpGained = 0;
    this.workStrExpGained = 0;
    this.workDefExpGained = 0;
    this.workDexExpGained = 0;
    this.workAgiExpGained = 0;
    this.workChaExpGained = 0;
    this.workRepGained = 0;
    this.workMoneyGained = 0;

    this.timeWorked = 0;

    this.lastUpdate = new Date().getTime();

    this.playtimeSinceLastAug = 0;
    this.scriptProdSinceLastAug = 0;

    this.hacknetNodes.length = 0;
    this.totalHacknetNodeProduction = 0;

    //Re-calculate skills and reset HP
    this.updateSkillLevels();
    this.hp = this.max_hp;
}

PlayerObject.prototype.prestigeSourceFile = function() {
    var homeComp = this.getHomeComputer();
    this.currentServer = homeComp.ip;
    this.homeComputer = homeComp.ip;

    this.numPeopleKilled = 0;
    this.karma = 0;

    //Reset stats
    this.hacking_skill = 1;

    this.strength = 1;
    this.defense = 1;
    this.dexterity = 1;
    this.agility = 1;

    this.charisma = 1;

    this.hacking_exp = 0;
    this.strength_exp = 0;
    this.defense_exp = 0;
    this.dexterity_exp = 0;
    this.agility_exp = 0;
    this.charisma_exp = 0;

    this.money = new Decimal(1000);

    this.city = Locations.Sector12;
    this.location = "";

    this.companyName = "";
    this.companyPosition = "";

    this.purchasedServers = [];

    this.factions = [];
    this.factionInvitations = [];

    this.queuedAugmentations = [];
    this.augmentations = [];

    this.isWorking = false;
    this.currentWorkFactionName = "";
    this.currentWorkFactionDescription = "";
    this.createProgramName = "";
    this.className = "";
    this.crimeType = "";

    this.workHackExpGainRate = 0;
    this.workStrExpGainRate = 0;
    this.workDefExpGainRate = 0;
    this.workDexExpGainRate = 0;
    this.workAgiExpGainRate = 0;
    this.workChaExpGainRate = 0;
    this.workRepGainRate = 0;
    this.workMoneyGainRate = 0;

    this.workHackExpGained = 0;
    this.workStrExpGained = 0;
    this.workDefExpGained = 0;
    this.workDexExpGained = 0;
    this.workAgiExpGained = 0;
    this.workChaExpGained = 0;
    this.workRepGained = 0;
    this.workMoneyGained = 0;

    this.timeWorked = 0;

    this.lastUpdate = new Date().getTime();

    this.hacknetNodes.length = 0;
    this.totalHacknetNodeProduction = 0;

    //Gang
    this.gang = null;
    resetGangs();

    //Reset Stock market
    this.hasWseAccount = false;
    this.hasTixApiAccess = false;
    this.has4SData = false;
    this.has4SDataTixApi = false;

    //BitNode 3: Corporatocracy
    if (this.bitNodeN === 3) {this.money = new Decimal(150e9);}
    this.corporation = 0;

    this.playtimeSinceLastAug = 0;
    this.playtimeSinceLastBitnode = 0;
    this.scriptProdSinceLastAug = 0;

    this.updateSkillLevels();
    this.hp = this.max_hp;
}

PlayerObject.prototype.getCurrentServer = function() {
    return AllServers[this.currentServer];
}

PlayerObject.prototype.getHomeComputer = function() {
    return AllServers[this.homeComputer];
}

PlayerObject.prototype.getUpgradeHomeRamCost = function() {
    //Calculate how many times ram has been upgraded (doubled)
    const currentRam = Player.getHomeComputer().maxRam;
    const numUpgrades = Math.log2(currentRam);

    //Calculate cost
    //Have cost increase by some percentage each time RAM has been upgraded
    const mult = Math.pow(1.58, numUpgrades);
    var cost = currentRam * CONSTANTS.BaseCostFor1GBOfRamHome * mult;
    return cost;
}

PlayerObject.prototype.receiveInvite = function(factionName) {
    if(this.factionInvitations.includes(factionName) || this.factions.includes(factionName)) {
        return;
    }
    this.firstFacInvRecvd = true;
    this.factionInvitations.push(factionName);
}

//Calculates skill level based on experience. The same formula will be used for every skill
PlayerObject.prototype.calculateSkill = function(exp, mult=1) {
    return Math.max(Math.floor(mult*(32 * Math.log(exp + 534.5) - 200)), 1);
}

PlayerObject.prototype.updateSkillLevels = function() {
	this.hacking_skill = Math.max(1, Math.floor(this.calculateSkill(this.hacking_exp, this.hacking_mult * BitNodeMultipliers.HackingLevelMultiplier)));
	this.strength      = this.calculateSkill(this.strength_exp, this.strength_mult);
    this.defense       = this.calculateSkill(this.defense_exp, this.defense_mult);
    this.dexterity     = this.calculateSkill(this.dexterity_exp, this.dexterity_mult);
    this.agility       = this.calculateSkill(this.agility_exp, this.agility_mult);
    this.charisma      = this.calculateSkill(this.charisma_exp, this.charisma_mult);

    if (this.intelligence > 0) {
        this.intelligence = Math.floor(this.calculateSkill(this.intelligence_exp));
    } else {
        this.intelligence = 0;
    }

    var ratio = this.hp / this.max_hp;
    this.max_hp         = Math.floor(10 + this.defense / 10);
    Player.hp = Math.round(this.max_hp * ratio);
}

PlayerObject.prototype.resetMultipliers = function() {
    this.hacking_chance_mult    = 1;
    this.hacking_speed_mult     = 1;
    this.hacking_money_mult     = 1;
    this.hacking_grow_mult      = 1;

    this.hacking_mult       = 1;
    this.strength_mult      = 1;
    this.defense_mult       = 1;
    this.dexterity_mult     = 1;
    this.agility_mult       = 1;
    this.charisma_mult      = 1;

    this.hacking_exp_mult    = 1;
    this.strength_exp_mult   = 1;
    this.defense_exp_mult    = 1;
    this.dexterity_exp_mult  = 1;
    this.agility_exp_mult    = 1;
    this.charisma_exp_mult   = 1;

    this.company_rep_mult    = 1;
    this.faction_rep_mult    = 1;

    this.crime_money_mult       = 1;
    this.crime_success_mult     = 1;

    this.hacknet_node_money_mult            = 1;
    this.hacknet_node_purchase_cost_mult    = 1;
    this.hacknet_node_ram_cost_mult         = 1;
    this.hacknet_node_core_cost_mult        = 1;
    this.hacknet_node_level_cost_mult       = 1;

    this.work_money_mult = 1;

    this.bladeburner_max_stamina_mult               = 1;
    this.bladeburner_stamina_gain_mult              = 1;
    this.bladeburner_analysis_mult                  = 1;
    this.bladeburner_success_chance_mult            = 1;
}

PlayerObject.prototype.hasProgram = function(programName) {
    var home = Player.getHomeComputer();
    if (home == null) {return false;}

    for (var i = 0; i < home.programs.length; ++i) {
        if (programName.toLowerCase() == home.programs[i].toLowerCase()) {return true;}
    }
    return false;
}

PlayerObject.prototype.setMoney = function(money) {
    if (isNaN(money)) {
        console.log("ERR: NaN passed into Player.setMoney()"); return;
    }
    this.money = money;
}

PlayerObject.prototype.gainMoney = function(money) {
    if (isNaN(money)) {
        console.log("ERR: NaN passed into Player.gainMoney()"); return;
    }
	this.money = this.money.plus(money);
	this.total_money = this.total_money.plus(money);
	this.lifetime_money = this.lifetime_money.plus(money);
}

PlayerObject.prototype.loseMoney = function(money) {
    if (isNaN(money)) {
        console.log("ERR: NaN passed into Player.loseMoney()"); return;
    }
    this.money = this.money.minus(money);
}

PlayerObject.prototype.gainHackingExp = function(exp) {
    if (isNaN(exp)) {
        console.log("ERR: NaN passed into Player.gainHackingExp()"); return;
    }
    this.hacking_exp += exp;
    if(this.hacking_exp < 0) {
        this.hacking_exp = 0;
    }
}

PlayerObject.prototype.gainStrengthExp = function(exp) {
    if (isNaN(exp)) {
        console.log("ERR: NaN passed into Player.gainStrengthExp()"); return;
    }
    this.strength_exp += exp;
    if(this.strength_exp < 0) {
        this.strength_exp = 0;
    }
}

PlayerObject.prototype.gainDefenseExp = function(exp) {
    if (isNaN(exp)) {
        console.log("ERR: NaN passed into player.gainDefenseExp()"); return;
    }
    this.defense_exp += exp;
    if(this.defense_exp < 0) {
        this.defense_exp = 0;
    }
}

PlayerObject.prototype.gainDexterityExp = function(exp) {
    if (isNaN(exp)) {
        console.log("ERR: NaN passed into Player.gainDexterityExp()"); return;
    }
    this.dexterity_exp += exp;
    if(this.dexterity_exp < 0) {
        this.dexterity_exp = 0;
    }
}

PlayerObject.prototype.gainAgilityExp = function(exp) {
    if (isNaN(exp)) {
        console.log("ERR: NaN passed into Player.gainAgilityExp()"); return;
    }
    this.agility_exp += exp;
    if(this.agility_exp < 0) {
        this.agility_exp = 0;
    }
}

PlayerObject.prototype.gainCharismaExp = function(exp) {
    if (isNaN(exp)) {
        console.log("ERR: NaN passed into Player.gainCharismaExp()"); return;
    }
    this.charisma_exp += exp;
    if(this.charisma_exp < 0) {
        this.charisma_exp = 0;
    }
}

PlayerObject.prototype.gainIntelligenceExp = function(exp) {
    if (isNaN(exp)) {
        console.log("ERROR: NaN passed into Player.gainIntelligenceExp()"); return;
    }
    if (hasAISF || this.intelligence > 0) {
        this.intelligence_exp += exp;
    } else {
        console.log("Not gaining intelligence experience bc it hasn't been unlocked yet");
    }
}

//Given a string expression like "str" or "strength", returns the given stat
PlayerObject.prototype.queryStatFromString = function(str) {
    var tempStr = str.toLowerCase();
    if (tempStr.includes("hack"))   {return Player.hacking_skill;}
    if (tempStr.includes("str"))    {return Player.strength;}
    if (tempStr.includes("def"))    {return Player.defense;}
    if (tempStr.includes("dex"))    {return Player.dexterity;}
    if (tempStr.includes("agi"))    {return Player.agility;}
    if (tempStr.includes("cha"))    {return Player.charisma;}
    if (tempStr.includes("int"))    {return Player.intelligence;}
}

/******* Working functions *******/
PlayerObject.prototype.resetWorkStatus = function() {
    this.workHackExpGainRate    = 0;
    this.workStrExpGainRate     = 0;
    this.workDefExpGainRate     = 0;
    this.workDexExpGainRate     = 0;
    this.workAgiExpGainRate     = 0;
    this.workChaExpGainRate     = 0;
    this.workRepGainRate        = 0;
    this.workMoneyGainRate      = 0;
    this.workMoneyLossRate      = 0;

    this.workHackExpGained  = 0;
    this.workStrExpGained   = 0;
    this.workDefExpGained   = 0;
    this.workDexExpGained   = 0;
    this.workAgiExpGained   = 0;
    this.workChaExpGained   = 0;
    this.workRepGained      = 0;
    this.workMoneyGained    = 0;

    this.timeWorked = 0;
    this.timeWorkedCreateProgram = 0;

    this.currentWorkFactionName = "";
    this.currentWorkFactionDescription = "";
    this.createProgramName = "";
    this.className = "";

    document.getElementById("work-in-progress-text").innerHTML = "";
}

PlayerObject.prototype.processWorkEarnings = function(numCycles=1) {
    var hackExpGain = this.workHackExpGainRate * numCycles;
    var strExpGain = this.workStrExpGainRate * numCycles;
    var defExpGain = this.workDefExpGainRate * numCycles;
    var dexExpGain = this.workDexExpGainRate * numCycles;
    var agiExpGain = this.workAgiExpGainRate * numCycles;
    var chaExpGain = this.workChaExpGainRate * numCycles;

    this.gainHackingExp(hackExpGain);
    this.gainStrengthExp(strExpGain);
    this.gainDefenseExp(defExpGain);
    this.gainDexterityExp(dexExpGain);
    this.gainAgilityExp(agiExpGain);
    this.gainCharismaExp(chaExpGain);
    this.workHackExpGained  += hackExpGain;
    this.workStrExpGained   += strExpGain;
    this.workDefExpGained   += defExpGain;
    this.workDexExpGained   += dexExpGain;
    this.workAgiExpGained   += agiExpGain;
    this.workChaExpGained   += chaExpGain;
    this.workRepGained      += this.workRepGainRate * numCycles;
    this.workMoneyGained    += this.workMoneyGainRate * numCycles;
    this.workMoneyGained    -= this.workMoneyLossRate * numCycles;
}

/* Working for Company */
PlayerObject.prototype.startWork = function() {
    this.resetWorkStatus();
    this.isWorking = true;
    this.workType = CONSTANTS.WorkTypeCompany;

    this.workHackExpGainRate    = this.getWorkHackExpGain();
    this.workStrExpGainRate     = this.getWorkStrExpGain();
    this.workDefExpGainRate     = this.getWorkDefExpGain();
    this.workDexExpGainRate     = this.getWorkDexExpGain();
    this.workAgiExpGainRate     = this.getWorkAgiExpGain();
    this.workChaExpGainRate     = this.getWorkChaExpGain();
    this.workRepGainRate        = this.getWorkRepGain();
    this.workMoneyGainRate      = this.getWorkMoneyGain();

    this.timeNeededToCompleteWork = CONSTANTS.MillisecondsPer8Hours;

    //Remove all old event listeners from Cancel button
    var newCancelButton = clearEventListeners("work-in-progress-cancel-button");
    newCancelButton.innerHTML = "Cancel Work";
    newCancelButton.addEventListener("click", function() {
        Player.finishWork(true);
        return false;
    });

    //Display Work In Progress Screen
    Engine.loadWorkInProgressContent();
}

PlayerObject.prototype.work = function(numCycles) {
    //Cap the number of cycles being processed to whatever would put you at
    //the work time limit (8 hours)
    var overMax = false;
    if (this.timeWorked + (Engine._idleSpeed * numCycles) >= CONSTANTS.MillisecondsPer8Hours) {
        overMax = true;
        numCycles = Math.round((CONSTANTS.MillisecondsPer8Hours - this.timeWorked) / Engine._idleSpeed);
    }
    this.timeWorked += Engine._idleSpeed * numCycles;

    this.workRepGainRate    = this.getWorkRepGain();
    this.processWorkEarnings(numCycles);

    //If timeWorked == 8 hours, then finish. You can only gain 8 hours worth of exp and money
    if (overMax || this.timeWorked >= CONSTANTS.MillisecondsPer8Hours) {
        return this.finishWork(false);
    }

    var comp = Companies[this.companyName], companyRep = "0";
    if (comp == null || !(comp instanceof Company)) {
        console.log("ERROR: Could not find Company: " + this.companyName);
    } else {
        companyRep = comp.playerReputation;
    }

    var txt = document.getElementById("work-in-progress-text");
    txt.innerHTML = "You are currently working as a " + this.companyPosition.positionName +
                    " at " + this.companyName + " (Current Company Reputation: " +
                    numeralWrapper.format(companyRep, '0,0') + ")<br><br>" +
                    "You have been working for " + convertTimeMsToTimeElapsedString(this.timeWorked) + "<br><br>" +
                    "You have earned: <br><br>" +
                    "$" + numeralWrapper.format(this.workMoneyGained, '0,0.00') + " ($" + numeralWrapper.format(this.workMoneyGainRate * CYCLES_PER_SEC, '0,0.00') + " / sec) <br><br>" +
                    numeralWrapper.format(this.workRepGained, '0,0.0000') + " (" + numeralWrapper.format(this.workRepGainRate * CYCLES_PER_SEC, '0,0.0000') + " / sec) reputation for this company <br><br>" +
                    numeralWrapper.format(this.workHackExpGained, '0,0.0000') + " (" + numeralWrapper.format(this.workHackExpGainRate * CYCLES_PER_SEC, '0,0.0000') + " / sec) hacking exp <br><br>" +
                    numeralWrapper.format(this.workStrExpGained, '0,0.0000') + " (" + numeralWrapper.format(this.workStrExpGainRate * CYCLES_PER_SEC, '0,0.0000') + " / sec) strength exp <br>" +
                    numeralWrapper.format(this.workDefExpGained, '0,0.0000') + " (" + numeralWrapper.format(this.workDefExpGainRate * CYCLES_PER_SEC, '0,0.0000') + " / sec) defense exp <br>" +
                    numeralWrapper.format(this.workDexExpGained, '0,0.0000') + " (" + numeralWrapper.format(this.workDexExpGainRate * CYCLES_PER_SEC, '0,0.0000') + " / sec) dexterity exp <br>" +
                    numeralWrapper.format(this.workAgiExpGained, '0,0.0000') + " (" + numeralWrapper.format(this.workAgiExpGainRate * CYCLES_PER_SEC, '0,0.0000') + " / sec) agility exp <br><br> " +
                    numeralWrapper.format(this.workChaExpGained, '0,0.0000') + " (" + numeralWrapper.format(this.workChaExpGainRate * CYCLES_PER_SEC, '0,0.0000') + " / sec) charisma exp <br><br>" +
                    "You will automatically finish after working for 8 hours. You can cancel earlier if you wish, " +
                    "but you will only gain half of the reputation you've earned so far."
}

PlayerObject.prototype.finishWork = function(cancelled, sing=false) {
    //Since the work was cancelled early, player only gains half of what they've earned so far
    if (cancelled) {
        this.workRepGained /= 2;
    }

    var company = Companies[this.companyName];
    company.playerReputation += (this.workRepGained);

    this.gainMoney(this.workMoneyGained);

    this.updateSkillLevels();

    var txt = "You earned a total of: <br>" +
              "$" + numeralWrapper.format(this.workMoneyGained, '0,0.00') + "<br>" +
              numeralWrapper.format(this.workRepGained, '0,0.0000') + " reputation for the company <br>" +
              numeralWrapper.format(this.workHackExpGained, '0,0.0000') + " hacking exp <br>" +
              numeralWrapper.format(this.workStrExpGained, '0,0.0000') + " strength exp <br>" +
              numeralWrapper.format(this.workDefExpGained, '0,0.0000') + " defense exp <br>" +
              numeralWrapper.format(this.workDexExpGained, '0,0.0000') + " dexterity exp <br>" +
              numeralWrapper.format(this.workAgiExpGained, '0,0.0000') + " agility exp <br>" +
              numeralWrapper.format(this.workChaExpGained, '0,0.0000') + " charisma exp<br>";

    if (cancelled) {
        txt = "You worked a short shift of " + convertTimeMsToTimeElapsedString(this.timeWorked) + " <br><br> " +
              "Since you cancelled your work early, you only gained half of the reputation you earned. <br><br>" + txt;
    } else {
        txt = "You worked a full shift of 8 hours! <br><br> " + txt;
    }
    if (!sing) {dialogBoxCreate(txt);}

    var mainMenu = document.getElementById("mainmenu-container");
    mainMenu.style.visibility = "visible";
    this.isWorking = false;
    Engine.loadLocationContent();

    if (sing) {
        var res =  "You worked a short shift of " + convertTimeMsToTimeElapsedString(this.timeWorked) + " and " +
               "earned $" + numeralWrapper.format(this.workMoneyGained, '0,0.00') + ", " +
               numeralWrapper.format(this.workRepGained, '0,0.0000') + " reputation, " +
               numeralWrapper.format(this.workHackExpGained, '0,0.0000') + " hacking exp, " +
               numeralWrapper.format(this.workStrExpGained, '0,0.0000') + " strength exp, " +
               numeralWrapper.format(this.workDefExpGained, '0,0.0000') + " defense exp, " +
               numeralWrapper.format(this.workDexExpGained, '0,0.0000') + " dexterity exp, " +
               numeralWrapper.format(this.workAgiExpGained, '0,0.0000') + " agility exp, and " +
               numeralWrapper.format(this.workChaExpGained, '0,0.0000') + " charisma exp.";
        this.resetWorkStatus();
        return res;
    }
    this.resetWorkStatus();
}

PlayerObject.prototype.startWorkPartTime = function() {
    this.resetWorkStatus();
    this.isWorking = true;
    this.workType = CONSTANTS.WorkTypeCompanyPartTime;

    this.workHackExpGainRate    = this.getWorkHackExpGain();
    this.workStrExpGainRate     = this.getWorkStrExpGain();
    this.workDefExpGainRate     = this.getWorkDefExpGain();
    this.workDexExpGainRate     = this.getWorkDexExpGain();
    this.workAgiExpGainRate     = this.getWorkAgiExpGain();
    this.workChaExpGainRate     = this.getWorkChaExpGain();
    this.workRepGainRate        = this.getWorkRepGain();
    this.workMoneyGainRate      = this.getWorkMoneyGain();

    this.timeNeededToCompleteWork = CONSTANTS.MillisecondsPer8Hours;

    var newCancelButton = clearEventListeners("work-in-progress-cancel-button");
    newCancelButton.innerHTML = "Stop Working";
    newCancelButton.addEventListener("click", function() {
        Player.finishWorkPartTime();
        return false;
    });

    //Display Work In Progress Screen
    Engine.loadWorkInProgressContent();
}

PlayerObject.prototype.workPartTime = function(numCycles) {
    //Cap the number of cycles being processed to whatever would put you at the
    //work time limit (8 hours)
    var overMax = false;
    if (this.timeWorked + (Engine._idleSpeed * numCycles) >= CONSTANTS.MillisecondsPer8Hours) {
        overMax = true;
        numCycles = Math.round((CONSTANTS.MillisecondsPer8Hours - this.timeWorked) / Engine._idleSpeed);
    }
    this.timeWorked += Engine._idleSpeed * numCycles;

    this.workRepGainRate    = this.getWorkRepGain();
    this.processWorkEarnings(numCycles);

    //If timeWorked == 8 hours, then finish. You can only gain 8 hours worth of exp and money
    if (overMax || this.timeWorked >= CONSTANTS.MillisecondsPer8Hours) {
        return this.finishWorkPartTime();
    }

    var comp = Companies[this.companyName], companyRep = "0";
    if (comp == null || !(comp instanceof Company)) {
        console.log("ERROR: Could not find Company: " + this.companyName);
    } else {
        companyRep = comp.playerReputation;
    }

    var txt = document.getElementById("work-in-progress-text");
    txt.innerHTML = "You are currently working as a " + this.companyPosition.positionName +
                    " at " + Player.companyName + " (Current Company Reputation: "  +
                    numeralWrapper.format(companyRep, '0,0') + ")<br><br>" +
                    "You have been working for " + convertTimeMsToTimeElapsedString(this.timeWorked) + "<br><br>" +
                    "You have earned: <br><br>" +
                    "$" + numeralWrapper.format(this.workMoneyGained, '0,0.00') + " ($" + numeralWrapper.format(this.workMoneyGainRate * CYCLES_PER_SEC, '0,0.00') + " / sec) <br><br>" +
                    numeralWrapper.format(this.workRepGained, '0,0.0000') + " (" + numeralWrapper.format(this.workRepGainRate * CYCLES_PER_SEC, '0,0.0000') + " / sec) reputation for this company <br><br>" +
                    numeralWrapper.format(this.workHackExpGained, '0,0.0000') + " (" + numeralWrapper.format(this.workHackExpGainRate * CYCLES_PER_SEC, '0,0.0000') + " / sec) hacking exp <br><br>" +
                    numeralWrapper.format(this.workStrExpGained, '0,0.0000') + " (" + numeralWrapper.format(this.workStrExpGainRate * CYCLES_PER_SEC, '0,0.0000') + " / sec) strength exp <br>" +
                    numeralWrapper.format(this.workDefExpGained, '0,0.0000') + " (" + numeralWrapper.format(this.workDefExpGainRate * CYCLES_PER_SEC, '0,0.0000') + " / sec) defense exp <br>" +
                    numeralWrapper.format(this.workDexExpGained, '0,0.0000') + " (" + numeralWrapper.format(this.workDexExpGainRate * CYCLES_PER_SEC, '0,0.0000') + " / sec) dexterity exp <br>" +
                    numeralWrapper.format(this.workAgiExpGained, '0,0.0000') + " (" + numeralWrapper.format(this.workAgiExpGainRate * CYCLES_PER_SEC, '0,0.0000') + " / sec) agility exp <br><br> " +
                    numeralWrapper.format(this.workChaExpGained, '0,0.0000') + " (" + numeralWrapper.format(this.workChaExpGainRate * CYCLES_PER_SEC, '0,0.0000') + " / sec) charisma exp <br><br>" +
                    "You will automatically finish after working for 8 hours. You can cancel earlier if you wish, <br>" +
                    "and there will be no penalty because this is a part-time job.";

}

PlayerObject.prototype.finishWorkPartTime = function(sing=false) {
    var company = Companies[this.companyName];
    company.playerReputation += (this.workRepGained);

    this.gainMoney(this.workMoneyGained);

    this.updateSkillLevels();

    var txt = "You earned a total of: <br>" +
              "$" + numeralWrapper.format(this.workMoneyGained, '0,0.00') + "<br>" +
              numeralWrapper.format(this.workRepGained, '0,0.0000') + " reputation for the company <br>" +
              numeralWrapper.format(this.workHackExpGained, '0,0.0000') + " hacking exp <br>" +
              numeralWrapper.format(this.workStrExpGained, '0,0.0000') + " strength exp <br>" +
              numeralWrapper.format(this.workDefExpGained, '0,0.0000') + " defense exp <br>" +
              numeralWrapper.format(this.workDexExpGained, '0,0.0000') + " dexterity exp <br>" +
              numeralWrapper.format(this.workAgiExpGained, '0,0.0000') + " agility exp <br>" +
              numeralWrapper.format(this.workChaExpGained, '0,0.0000') + " charisma exp<br>";
    txt = "You worked for " + convertTimeMsToTimeElapsedString(this.timeWorked) + "<br><br> " + txt;
    if (!sing) {dialogBoxCreate(txt);}

    var mainMenu = document.getElementById("mainmenu-container");
    mainMenu.style.visibility = "visible";
    this.isWorking = false;
    Engine.loadLocationContent();
    if (sing) {
        var res =  "You worked for " + convertTimeMsToTimeElapsedString(this.timeWorked) + " and " +
               "earned a total of " +
               "$" + numeralWrapper.format(this.workMoneyGained, '0,0.00') + ", " +
               numeralWrapper.format(this.workRepGained, '0,0.0000') + " reputation, " +
               numeralWrapper.format(this.workHackExpGained, '0,0.0000') + " hacking exp, " +
               numeralWrapper.format(this.workStrExpGained, '0,0.0000') + " strength exp, " +
               numeralWrapper.format(this.workDefExpGained, '0,0.0000') + " defense exp, " +
               numeralWrapper.format(this.workDexExpGained, '0,0.0000') + " dexterity exp, " +
               numeralWrapper.format(this.workAgiExpGained, '0,0.0000') + " agility exp, and " +
               numeralWrapper.format(this.workChaExpGained, '0,0.0000') + " charisma exp";
        this.resetWorkStatus();
        return res;
    }
    this.resetWorkStatus();
}

/* Working for Faction */
PlayerObject.prototype.startFactionWork = function(faction) {
    //Update reputation gain rate to account for faction favor
    var favorMult = 1 + (faction.favor / 100);
    if (isNaN(favorMult)) {favorMult = 1;}
    this.workRepGainRate *= favorMult;
    this.workRepGainRate *= BitNodeMultipliers.FactionWorkRepGain;

    this.isWorking = true;
    this.workType = CONSTANTS.WorkTypeFaction;
    this.currentWorkFactionName = faction.name;

    this.timeNeededToCompleteWork = CONSTANTS.MillisecondsPer20Hours;

    var cancelButton = clearEventListeners("work-in-progress-cancel-button");
    cancelButton.innerHTML = "Stop Faction Work";
    cancelButton.addEventListener("click", function() {
        Player.finishFactionWork(true);
        return false;
    });

    //Display Work In Progress Screen
    Engine.loadWorkInProgressContent();
}

PlayerObject.prototype.startFactionHackWork = function(faction) {
    this.resetWorkStatus();

    this.workHackExpGainRate = .15 * this.hacking_exp_mult * BitNodeMultipliers.FactionWorkExpGain;
    this.workRepGainRate = this.workRepGainRate = (this.hacking_skill + this.intelligence) / CONSTANTS.MaxSkillLevel * this.faction_rep_mult;

    this.factionWorkType = CONSTANTS.FactionWorkHacking;
    this.currentWorkFactionDescription = "carrying out hacking contracts";

    this.startFactionWork(faction);
}

PlayerObject.prototype.startFactionFieldWork = function(faction) {
    this.resetWorkStatus();

    this.workHackExpGainRate    = .1 * this.hacking_exp_mult * BitNodeMultipliers.FactionWorkExpGain;
    this.workStrExpGainRate     = .1 * this.strength_exp_mult * BitNodeMultipliers.FactionWorkExpGain;
    this.workDefExpGainRate     = .1 * this.defense_exp_mult * BitNodeMultipliers.FactionWorkExpGain;
    this.workDexExpGainRate     = .1 * this.dexterity_exp_mult * BitNodeMultipliers.FactionWorkExpGain;
    this.workAgiExpGainRate     = .1 * this.agility_exp_mult * BitNodeMultipliers.FactionWorkExpGain;
    this.workChaExpGainRate     = .1 * this.charisma_exp_mult * BitNodeMultipliers.FactionWorkExpGain;
    this.workRepGainRate        = this.getFactionFieldWorkRepGain();

    this.factionWorkType = CONSTANTS.FactionWorkField;
    this.currentWorkFactionDescription = "carrying out field missions"

    this.startFactionWork(faction);
}

PlayerObject.prototype.startFactionSecurityWork = function(faction) {
    this.resetWorkStatus();

    this.workHackExpGainRate    = 0.05 * this.hacking_exp_mult * BitNodeMultipliers.FactionWorkExpGain;
    this.workStrExpGainRate     = 0.15 * this.strength_exp_mult * BitNodeMultipliers.FactionWorkExpGain;
    this.workDefExpGainRate     = 0.15 * this.defense_exp_mult * BitNodeMultipliers.FactionWorkExpGain;
    this.workDexExpGainRate     = 0.15 * this.dexterity_exp_mult * BitNodeMultipliers.FactionWorkExpGain;
    this.workAgiExpGainRate     = 0.15 * this.agility_exp_mult * BitNodeMultipliers.FactionWorkExpGain;
    this.workChaExpGainRate     = 0.00 * this.charisma_exp_mult * BitNodeMultipliers.FactionWorkExpGain;
    this.workRepGainRate        = this.getFactionSecurityWorkRepGain();

    this.factionWorkType = CONSTANTS.FactionWorkSecurity;
    this.currentWorkFactionDescription = "performing security detail"

    this.startFactionWork(faction);
}

PlayerObject.prototype.workForFaction = function(numCycles) {
    var faction = Factions[this.currentWorkFactionName];

    //Constantly update the rep gain rate
    switch (this.factionWorkType) {
        case CONSTANTS.FactionWorkHacking:
            this.workRepGainRate = (this.hacking_skill + this.intelligence) / CONSTANTS.MaxSkillLevel * this.faction_rep_mult;
            break;
        case CONSTANTS.FactionWorkField:
            this.workRepGainRate = this.getFactionFieldWorkRepGain();
            break;
        case CONSTANTS.FactionWorkSecurity:
            this.workRepGainRate = this.getFactionSecurityWorkRepGain();
            break;
        default:
            break;
    }

    //Update reputation gain rate to account for faction favor
    var favorMult = 1 + (faction.favor / 100);
    if (isNaN(favorMult)) {favorMult = 1;}
    this.workRepGainRate *= favorMult;
    this.workRepGainRate *= BitNodeMultipliers.FactionWorkRepGain;

    //Cap the number of cycles being processed to whatever would put you at limit (20 hours)
    var overMax = false;
    if (this.timeWorked + (Engine._idleSpeed * numCycles) >= CONSTANTS.MillisecondsPer20Hours) {
        overMax = true;
        numCycles = Math.round((CONSTANTS.MillisecondsPer20Hours - this.timeWorked) / Engine._idleSpeed);
    }
    this.timeWorked += Engine._idleSpeed * numCycles;

    this.processWorkEarnings(numCycles);

    //If timeWorked == 20 hours, then finish. You can only work for the faction for 20 hours
    if (overMax || this.timeWorked >= CONSTANTS.MillisecondsPer20Hours) {
        return this.finishFactionWork(false);
    }

    var txt = document.getElementById("work-in-progress-text");
    txt.innerHTML = "You are currently " + this.currentWorkFactionDescription + " for your faction " + faction.name +
                    " (Current Faction Reputation: " + numeralWrapper.format(faction.playerReputation, '0,0') + "). <br>" +
                    "You have been doing this for " + convertTimeMsToTimeElapsedString(this.timeWorked) + "<br><br>" +
                    "You have earned: <br><br>" +
                    "$" + numeralWrapper.format(this.workMoneyGained, '0,0.00') + " (" + numeralWrapper.format(this.workMoneyGainRate * CYCLES_PER_SEC, '0,0.00') + " / sec) <br><br>" +
                    numeralWrapper.format(this.workRepGained, '0,0.0000') + " (" + numeralWrapper.format(this.workRepGainRate * CYCLES_PER_SEC, '0,0.0000') + " / sec) reputation for this faction <br><br>" +
                    numeralWrapper.format(this.workHackExpGained, '0,0.0000') + " (" + numeralWrapper.format(this.workHackExpGainRate * CYCLES_PER_SEC, '0,0.0000') + " / sec) hacking exp <br><br>" +
                    numeralWrapper.format(this.workStrExpGained, '0,0.0000') + " (" + numeralWrapper.format(this.workStrExpGainRate * CYCLES_PER_SEC, '0,0.0000') + " / sec) strength exp <br>" +
                    numeralWrapper.format(this.workDefExpGained, '0,0.0000') + " (" + numeralWrapper.format(this.workDefExpGainRate * CYCLES_PER_SEC, '0,0.0000') + " / sec) defense exp <br>" +
                    numeralWrapper.format(this.workDexExpGained, '0,0.0000') + " (" + numeralWrapper.format(this.workDexExpGainRate * CYCLES_PER_SEC, '0,0.0000') + " / sec) dexterity exp <br>" +
                    numeralWrapper.format(this.workAgiExpGained, '0,0.0000') + " (" + numeralWrapper.format(this.workAgiExpGainRate * CYCLES_PER_SEC, '0,0.0000') + " / sec) agility exp <br><br> " +
                    numeralWrapper.format(this.workChaExpGained, '0,0.0000') + " (" + numeralWrapper.format(this.workChaExpGainRate * CYCLES_PER_SEC, '0,0.0000') + " / sec) charisma exp <br><br>" +

                    "You will automatically finish after working for 20 hours. You can cancel earlier if you wish.<br>" +
                    "There is no penalty for cancelling earlier.";
}

PlayerObject.prototype.finishFactionWork = function(cancelled, sing=false) {
    var faction = Factions[this.currentWorkFactionName];
    faction.playerReputation += (this.workRepGained);

    this.gainMoney(this.workMoneyGained);

    this.updateSkillLevels();

    var txt = "You worked for your faction " + faction.name + " for a total of " + convertTimeMsToTimeElapsedString(this.timeWorked) + " <br><br> " +
              "You earned a total of: <br>" +
              "$" + numeralWrapper.format(this.workMoneyGained, '0,0.00') + "<br>" +
              numeralWrapper.format(this.workRepGained, '0,0.0000') + " reputation for the faction <br>" +
              numeralWrapper.format(this.workHackExpGained, '0,0.0000') + " hacking exp <br>" +
              numeralWrapper.format(this.workStrExpGained, '0,0.0000') + " strength exp <br>" +
              numeralWrapper.format(this.workDefExpGained, '0,0.0000') + " defense exp <br>" +
              numeralWrapper.format(this.workDexExpGained, '0,0.0000') + " dexterity exp <br>" +
              numeralWrapper.format(this.workAgiExpGained, '0,0.0000') + " agility exp <br>" +
              numeralWrapper.format(this.workChaExpGained, '0,0.0000') + " charisma exp<br>";
    if (!sing) {dialogBoxCreate(txt);}

    var mainMenu = document.getElementById("mainmenu-container");
    mainMenu.style.visibility = "visible";

    this.isWorking = false;

    Engine.loadFactionContent();
    displayFactionContent(faction.name);
    if (sing) {
        var res="You worked for your faction " + faction.name + " for a total of " + convertTimeMsToTimeElapsedString(this.timeWorked) + ". " +
               "You earned " +
               numeralWrapper.format(this.workRepGained, '0,0.0000') + " rep, " +
               numeralWrapper.format(this.workHackExpGained, '0,0.0000') + " hacking exp, " +
               numeralWrapper.format(this.workStrExpGained, '0,0.0000') + " str exp, " +
               numeralWrapper.format(this.workDefExpGained, '0,0.0000') + " def exp, " +
               numeralWrapper.format(this.workDexExpGained, '0,0.0000') + " dex exp, " +
               numeralWrapper.format(this.workAgiExpGained, '0,0.0000') + " agi exp, and " +
               numeralWrapper.format(this.workChaExpGained, '0,0.0000') + " cha exp.";
        this.resetWorkStatus();
        return res;
    }
    this.resetWorkStatus();
}

//Money gained per game cycle
PlayerObject.prototype.getWorkMoneyGain = function() {
    var bn11Mult = 1;
    var company = Companies[this.companyName];
    if (hasBn11SF) {
        bn11Mult = 1 + (company.favor / 100);
    }
    return this.companyPosition.baseSalary * company.salaryMultiplier *
           this.work_money_mult * BitNodeMultipliers.CompanyWorkMoney * bn11Mult;
}

//Hack exp gained per game cycle
PlayerObject.prototype.getWorkHackExpGain = function() {
    var company = Companies[this.companyName];
    return this.companyPosition.hackingExpGain * company.expMultiplier *
           this.hacking_exp_mult * BitNodeMultipliers.CompanyWorkExpGain;
}

//Str exp gained per game cycle
PlayerObject.prototype.getWorkStrExpGain = function() {
    var company = Companies[this.companyName];
    return this.companyPosition.strengthExpGain * company.expMultiplier *
           this.strength_exp_mult * BitNodeMultipliers.CompanyWorkExpGain;
}

//Def exp gained per game cycle
PlayerObject.prototype.getWorkDefExpGain = function() {
    var company = Companies[this.companyName];
    return this.companyPosition.defenseExpGain * company.expMultiplier *
           this.defense_exp_mult * BitNodeMultipliers.CompanyWorkExpGain;
}

//Dex exp gained per game cycle
PlayerObject.prototype.getWorkDexExpGain = function() {
    var company = Companies[this.companyName];
    return this.companyPosition.dexterityExpGain * company.expMultiplier *
           this.dexterity_exp_mult * BitNodeMultipliers.CompanyWorkExpGain;
}

//Agi exp gained per game cycle
PlayerObject.prototype.getWorkAgiExpGain = function() {
    var company = Companies[this.companyName];
    return this.companyPosition.agilityExpGain * company.expMultiplier *
           this.agility_exp_mult * BitNodeMultipliers.CompanyWorkExpGain;
}

//Charisma exp gained per game cycle
PlayerObject.prototype.getWorkChaExpGain = function() {
    var company = Companies[this.companyName];
    return this.companyPosition.charismaExpGain * company.expMultiplier *
           this.charisma_exp_mult * BitNodeMultipliers.CompanyWorkExpGain;
}

//Reputation gained per game cycle
PlayerObject.prototype.getWorkRepGain = function() {
    var company = Companies[this.companyName];
    var jobPerformance = this.companyPosition.calculateJobPerformance(this.hacking_skill, this.strength,
                                                                      this.defense, this.dexterity,
                                                                      this.agility, this.charisma);

    //Intelligence provides a flat bonus to job performance
    jobPerformance += (this.intelligence / CONSTANTS.MaxSkillLevel);

    //Update reputation gain rate to account for company favor
    var favorMult = 1 + (company.favor / 100);
    if (isNaN(favorMult)) {favorMult = 1;}
    return jobPerformance * this.company_rep_mult * favorMult;
}

PlayerObject.prototype.getFactionSecurityWorkRepGain = function() {
    var t = 0.9 * (this.hacking_skill  / CONSTANTS.MaxSkillLevel +
                   this.strength       / CONSTANTS.MaxSkillLevel +
                   this.defense        / CONSTANTS.MaxSkillLevel +
                   this.dexterity      / CONSTANTS.MaxSkillLevel +
                   this.agility        / CONSTANTS.MaxSkillLevel) / 4.5;
    return t * this.faction_rep_mult;
}

PlayerObject.prototype.getFactionFieldWorkRepGain = function() {
    var t = 0.9 * (this.hacking_skill  / CONSTANTS.MaxSkillLevel +
                   this.strength       / CONSTANTS.MaxSkillLevel +
                   this.defense        / CONSTANTS.MaxSkillLevel +
                   this.dexterity      / CONSTANTS.MaxSkillLevel +
                   this.agility        / CONSTANTS.MaxSkillLevel +
                   this.charisma       / CONSTANTS.MaxSkillLevel +
                   this.intelligence   / CONSTANTS.MaxSkillLevel) / 5.5;
    return t * this.faction_rep_mult;
}

/* Creating a Program */
PlayerObject.prototype.startCreateProgramWork = function(programName, time, reqLevel) {
    this.resetWorkStatus();
    this.isWorking = true;
    this.workType = CONSTANTS.WorkTypeCreateProgram;

    //Time needed to complete work affected by hacking skill (linearly based on
    //ratio of (your skill - required level) to MAX skill)
    //var timeMultiplier = (CONSTANTS.MaxSkillLevel - (this.hacking_skill - reqLevel)) / CONSTANTS.MaxSkillLevel;
    //if (timeMultiplier > 1) {timeMultiplier = 1;}
    //if (timeMultiplier < 0.01) {timeMultiplier = 0.01;}
    this.createProgramReqLvl = reqLevel;

    this.timeNeededToCompleteWork = time;
    //Check for incomplete program
    for (var i = 0; i < this.getHomeComputer().programs.length; ++i) {
        var programFile = this.getHomeComputer().programs[i];
        if (programFile.startsWith(programName) && programFile.endsWith("%-INC")) {
            var res = programFile.split("-");
            if (res.length != 3) {break;}
            var percComplete = Number(res[1].slice(0, -1));
            if (isNaN(percComplete) || percComplete < 0 || percComplete >= 100) {break;}
            this.timeWorkedCreateProgram = percComplete / 100 * this.timeNeededToCompleteWork;
            this.getHomeComputer().programs.splice(i, 1);
        }
    }

    this.createProgramName = programName;

    var cancelButton = clearEventListeners("work-in-progress-cancel-button");
    cancelButton.innerHTML = "Cancel work on creating program";
    cancelButton.addEventListener("click", function() {
        Player.finishCreateProgramWork(true);
        return false;
    });

    //Display Work In Progress Screen
    Engine.loadWorkInProgressContent();
}

PlayerObject.prototype.createProgramWork = function(numCycles) {
    //Higher hacking skill will allow you to create programs faster
    var reqLvl = this.createProgramReqLvl;
    var skillMult = (this.hacking_skill / reqLvl); //This should always be greater than 1;
    skillMult = 1 + ((skillMult - 1) / 5); //The divider constant can be adjusted as necessary

    //Skill multiplier directly applied to "time worked"
    this.timeWorked += (Engine._idleSpeed * numCycles);
    this.timeWorkedCreateProgram += (Engine._idleSpeed * numCycles * skillMult);
    var programName = this.createProgramName;

    if (this.timeWorkedCreateProgram >= this.timeNeededToCompleteWork) {
        this.finishCreateProgramWork(false);
    }

    var txt = document.getElementById("work-in-progress-text");
    txt.innerHTML = "You are currently working on coding " + programName + ".<br><br> " +
                    "You have been working for " + convertTimeMsToTimeElapsedString(this.timeWorked) + "<br><br>" +
                    "The program is " + (this.timeWorkedCreateProgram / this.timeNeededToCompleteWork * 100).toFixed(2) + "% complete. <br>" +
                    "If you cancel, your work will be saved and you can come back to complete the program later.";
}

PlayerObject.prototype.finishCreateProgramWork = function(cancelled, sing=false) {
    var programName = this.createProgramName;
    if (cancelled === false) {
        dialogBoxCreate("You've finished creating " + programName + "!<br>" +
                        "The new program can be found on your home computer.");

        this.getHomeComputer().programs.push(programName);
    } else {
        var perc = (Math.floor(this.timeWorkedCreateProgram / this.timeNeededToCompleteWork * 10000)/100).toString();
        var incompleteName = programName + "-" + perc + "%-INC";
        this.getHomeComputer().programs.push(incompleteName);
    }

    if (!cancelled) {
        this.gainIntelligenceExp(this.createProgramReqLvl / CONSTANTS.IntelligenceProgramBaseExpGain);
    }

    var mainMenu = document.getElementById("mainmenu-container");
    mainMenu.style.visibility = "visible";

    this.isWorking = false;

    Engine.loadTerminalContent();
    this.resetWorkStatus();
}

/* Studying/Taking Classes */
PlayerObject.prototype.startClass = function(costMult, expMult, className) {
    this.resetWorkStatus();
    this.isWorking = true;
    this.workType = CONSTANTS.WorkTypeStudyClass;

    this.className = className;

    var gameCPS = 1000 / Engine._idleSpeed;

    //Base exp gains per second
    var baseStudyComputerScienceExp = 0.5;
    var baseDataStructuresExp       = 1;
    var baseNetworksExp             = 2;
    var baseAlgorithmsExp           = 4;
    var baseManagementExp           = 2;
    var baseLeadershipExp           = 4;
    var baseGymExp                  = 1;

    //Find cost and exp gain per game cycle
    var cost = 0;
    var hackExp = 0, strExp = 0, defExp = 0, dexExp = 0, agiExp = 0, chaExp = 0;
    switch (className) {
        case CONSTANTS.ClassStudyComputerScience:
            hackExp = baseStudyComputerScienceExp * expMult / gameCPS;
            break;
        case CONSTANTS.ClassDataStructures:
            cost = CONSTANTS.ClassDataStructuresBaseCost * costMult / gameCPS;
            hackExp = baseDataStructuresExp * expMult / gameCPS;
            break;
        case CONSTANTS.ClassNetworks:
            cost = CONSTANTS.ClassNetworksBaseCost * costMult / gameCPS;
            hackExp = baseNetworksExp * expMult / gameCPS;
            break;
        case CONSTANTS.ClassAlgorithms:
            cost = CONSTANTS.ClassAlgorithmsBaseCost * costMult / gameCPS;
            hackExp = baseAlgorithmsExp * expMult / gameCPS;
            break;
        case CONSTANTS.ClassManagement:
            cost = CONSTANTS.ClassManagementBaseCost * costMult / gameCPS;
            chaExp = baseManagementExp * expMult / gameCPS;
            break;
        case CONSTANTS.ClassLeadership:
            cost = CONSTANTS.ClassLeadershipBaseCost * costMult / gameCPS;
            chaExp = baseLeadershipExp * expMult / gameCPS;
            break;
        case CONSTANTS.ClassGymStrength:
            cost = CONSTANTS.ClassGymBaseCost * costMult / gameCPS;
            strExp = baseGymExp * expMult / gameCPS;
            break;
        case CONSTANTS.ClassGymDefense:
            cost = CONSTANTS.ClassGymBaseCost * costMult / gameCPS;
            defExp = baseGymExp * expMult / gameCPS;
            break;
        case CONSTANTS.ClassGymDexterity:
            cost = CONSTANTS.ClassGymBaseCost * costMult / gameCPS;
            dexExp = baseGymExp * expMult / gameCPS;
            break;
        case CONSTANTS.ClassGymAgility:
            cost = CONSTANTS.ClassGymBaseCost * costMult / gameCPS;
            agiExp = baseGymExp * expMult / gameCPS;
            break;
        default:
            throw new Error("ERR: Invalid/unrecognized class name");
            return;
    }

    this.workMoneyLossRate      = cost;
    this.workHackExpGainRate    = hackExp * this.hacking_exp_mult * BitNodeMultipliers.ClassGymExpGain;
    this.workStrExpGainRate     = strExp * this.strength_exp_mult * BitNodeMultipliers.ClassGymExpGain;;
    this.workDefExpGainRate     = defExp * this.defense_exp_mult * BitNodeMultipliers.ClassGymExpGain;;
    this.workDexExpGainRate     = dexExp * this.dexterity_exp_mult * BitNodeMultipliers.ClassGymExpGain;;
    this.workAgiExpGainRate     = agiExp * this.agility_exp_mult * BitNodeMultipliers.ClassGymExpGain;;
    this.workChaExpGainRate     = chaExp * this.charisma_exp_mult * BitNodeMultipliers.ClassGymExpGain;;

    var cancelButton = clearEventListeners("work-in-progress-cancel-button");
    if (className == CONSTANTS.ClassGymStrength ||
        className == CONSTANTS.ClassGymDefense ||
        className == CONSTANTS.ClassGymDexterity ||
        className == CONSTANTS.ClassGymAgility) {
        cancelButton.innerHTML = "Stop training at gym";
    } else {
        cancelButton.innerHTML = "Stop taking course";
    }
    cancelButton.addEventListener("click", function() {
        Player.finishClass();
        return false;
    });

    //Display Work In Progress Screen
    Engine.loadWorkInProgressContent();
}

PlayerObject.prototype.takeClass = function(numCycles) {
    this.timeWorked += Engine._idleSpeed * numCycles;
    var className = this.className;

    this.processWorkEarnings(numCycles);

    var txt = document.getElementById("work-in-progress-text");
    txt.innerHTML = "You have been " + className + " for " + convertTimeMsToTimeElapsedString(this.timeWorked) + "<br><br>" +
                    "This has cost you: <br>" +
                    "$" + numeralWrapper.format(this.workMoneyGained, '0,0.00') + " ($" + numeralWrapper.format(this.workMoneyLossRate * CYCLES_PER_SEC, '0,0.00') + " / sec) <br><br>" +
                    "You have gained: <br>" +
                    numeralWrapper.format(this.workHackExpGained, '0,0.0000') + " (" + numeralWrapper.format(this.workHackExpGainRate * CYCLES_PER_SEC, '0,0.0000') + " / sec) hacking exp <br>" +
                    numeralWrapper.format(this.workStrExpGained, '0,0.0000') + " (" + numeralWrapper.format(this.workStrExpGainRate * CYCLES_PER_SEC, '0,0.0000') + " / sec) strength exp <br>" +
                    numeralWrapper.format(this.workDefExpGained, '0,0.0000') + " (" + numeralWrapper.format(this.workDefExpGainRate * CYCLES_PER_SEC, '0,0.0000') + " / sec) defense exp <br>" +
                    numeralWrapper.format(this.workDexExpGained, '0,0.0000') + " (" + numeralWrapper.format(this.workDexExpGainRate * CYCLES_PER_SEC, '0,0.0000') + " / sec) dexterity exp <br>" +
                    numeralWrapper.format(this.workAgiExpGained, '0,0.0000') + " (" + numeralWrapper.format(this.workAgiExpGainRate * CYCLES_PER_SEC, '0,0.0000') + " / sec) agility exp <br>" +
                    numeralWrapper.format(this.workChaExpGained, '0,0.0000') + " (" + numeralWrapper.format(this.workChaExpGainRate * CYCLES_PER_SEC, '0,0.0000') + " / sec) charisma exp <br>" +
                    "You may cancel at any time";
}

//The 'sing' argument defines whether or not this function was called
//through a Singularity Netscript function
PlayerObject.prototype.finishClass = function(sing=false) {
    this.gainIntelligenceExp(CONSTANTS.IntelligenceClassBaseExpGain * Math.round(this.timeWorked / 1000));

    if (this.workMoneyGained > 0) {
        throw new Error("ERR: Somehow gained money while taking class");
    }
    this.loseMoney(this.workMoneyGained * -1);

    this.updateSkillLevels();
    var txt = "After " + this.className + " for " + convertTimeMsToTimeElapsedString(this.timeWorked) + ", <br>" +
              "you spent a total of $" + numeralWrapper.format(this.workMoneyGained * -1, '0,0.00') + ". <br><br>" +
              "You earned a total of: <br>" +
              numeralWrapper.format(this.workHackExpGained, '0,0.0000') + " hacking exp <br>" +
              numeralWrapper.format(this.workStrExpGained, '0,0.0000') + " strength exp <br>" +
              numeralWrapper.format(this.workDefExpGained, '0,0.0000') + " defense exp <br>" +
              numeralWrapper.format(this.workDexExpGained, '0,0.0000') + " dexterity exp <br>" +
              numeralWrapper.format(this.workAgiExpGained, '0,0.0000') + " agility exp <br>" +
              numeralWrapper.format(this.workChaExpGained, '0,0.0000') + " charisma exp<br>";
    if (!sing) {dialogBoxCreate(txt);}

    var mainMenu = document.getElementById("mainmenu-container");
    mainMenu.style.visibility = "visible";

    this.isWorking = false;

    Engine.loadLocationContent();
    if (sing) {
        var res="After " + this.className + " for " + convertTimeMsToTimeElapsedString(this.timeWorked) + ", " +
              "you spent a total of $" + numeralWrapper.format(this.workMoneyGained * -1, '0,0.00') + ". " +
              "You earned a total of: " +
              numeralWrapper.format(this.workHackExpGained, '0,0.0000') + " hacking exp, " +
              numeralWrapper.format(this.workStrExpGained, '0,0.0000') + " strength exp, " +
              numeralWrapper.format(this.workDefExpGained, '0,0.0000') + " defense exp, " +
              numeralWrapper.format(this.workDexExpGained, '0,0.0000') + " dexterity exp, " +
              numeralWrapper.format(this.workAgiExpGained, '0,0.0000') + " agility exp, and " +
              numeralWrapper.format(this.workChaExpGained, '0,0.0000') + " charisma exp";
        this.resetWorkStatus();
        return res;
    }
    this.resetWorkStatus();
}

//The EXP and $ gains are hardcoded. Time is in ms
PlayerObject.prototype.startCrime = function(hackExp, strExp, defExp, dexExp, agiExp, chaExp, money, time, singParams=null) {
    this.resetWorkStatus();
    this.isWorking = true;
    this.workType = CONSTANTS.WorkTypeCrime;

    if (singParams && singParams.workerscript) {
        this.committingCrimeThruSingFn = true;
        this.singFnCrimeWorkerScript = singParams.workerscript;
    }

    this.workHackExpGained  = hackExp * this.hacking_exp_mult * BitNodeMultipliers.CrimeExpGain;
    this.workStrExpGained   = strExp * this.strength_exp_mult * BitNodeMultipliers.CrimeExpGain;
    this.workDefExpGained   = defExp * this.defense_exp_mult * BitNodeMultipliers.CrimeExpGain;
    this.workDexExpGained   = dexExp * this.dexterity_exp_mult * BitNodeMultipliers.CrimeExpGain;
    this.workAgiExpGained   = agiExp * this.agility_exp_mult * BitNodeMultipliers.CrimeExpGain;
    this.workChaExpGained   = chaExp * this.charisma_exp_mult * BitNodeMultipliers.CrimeExpGain;
    this.workMoneyGained    = money * this.crime_money_mult * BitNodeMultipliers.CrimeMoney;

    this.timeNeededToCompleteWork = time;

    //Remove all old event listeners from Cancel button
    var newCancelButton = clearEventListeners("work-in-progress-cancel-button")
    newCancelButton.innerHTML = "Cancel crime"
    newCancelButton.addEventListener("click", function() {
        Player.finishCrime(true);
        return false;
    });

    //Display Work In Progress Screen
    Engine.loadWorkInProgressContent();
}

PlayerObject.prototype.commitCrime = function (numCycles) {
    this.timeWorked += Engine._idleSpeed * numCycles;

    if (this.timeWorked >= this.timeNeededToCompleteWork) {this.finishCrime(false); return;}

    var percent = Math.round(this.timeWorked / this.timeNeededToCompleteWork * 100);
    var numBars = Math.round(percent / 5);
    if (numBars < 0) {numBars = 0;}
    if (numBars > 20) {numBars = 20;}
    var progressBar = "[" + Array(numBars+1).join("|") + Array(20 - numBars + 1).join(" ") + "]";

    var txt = document.getElementById("work-in-progress-text");
    txt.innerHTML = "You are attempting to " + this.crimeType + ".<br>" +
                    "Time remaining: " + convertTimeMsToTimeElapsedString(this.timeNeededToCompleteWork - this.timeWorked) + "<br>" +
                    progressBar.replace( / /g, "&nbsp;" );
}

PlayerObject.prototype.finishCrime = function(cancelled) {
    //Determine crime success/failure
    if (!cancelled) {
        var statusText = ""; //TODO, unique message for each crime when you succeed
        if (determineCrimeSuccess(this.crimeType, this.workMoneyGained)) {
            //Handle Karma and crime statistics
            let crime = null;
            for(const i in Crimes) {
                if(Crimes[i].type == this.crimeType) {
                    crime = Crimes[i];
                    break;
                }
            }
            if(crime == null) {
                console.log(this.crimeType);
                dialogBoxCreate("ERR: Unrecognized crime type. This is probably a bug please contact the developer");
            }
            this.karma -= crime.karma;
            this.numPeopleKilled += crime.kills;
            if(crime.intelligence_exp > 0) {
                this.gainIntelligenceExp(crime.intelligence_exp);
            }

            //On a crime success, gain 2x exp
            this.workHackExpGained  *= 2;
            this.workStrExpGained   *= 2;
            this.workDefExpGained   *= 2;
            this.workDexExpGained   *= 2;
            this.workAgiExpGained   *= 2;
            this.workChaExpGained   *= 2;
            if (this.committingCrimeThruSingFn) {
                if(this.singFnCrimeWorkerScript.disableLogs.ALL == null && this.singFnCrimeWorkerScript.disableLogs.commitCrime == null) {
                    this.singFnCrimeWorkerScript.scriptRef.log("Crime successful! Gained " +
                                                               numeralWrapper.format(this.workMoneyGained, "$0.000a") + ", " +
                                                               numeralWrapper.format(this.workHackExpGained, '0,0.0000') + " hack exp, " +
                                                               numeralWrapper.format(this.workStrExpGained, '0,0.0000') + " str exp, " +
                                                               numeralWrapper.format(this.workDefExpGained, '0,0.0000') + " def exp, " +
                                                               numeralWrapper.format(this.workDexExpGained, '0,0.0000') + " dex exp, " +
                                                               numeralWrapper.format(this.workAgiExpGained, '0,0.0000') + " agi exp, " +
                                                               numeralWrapper.format(this.workChaExpGained, '0,0.0000') + " cha exp.");
                }
            } else {
                dialogBoxCreate("Crime successful! <br><br>" +
                                "You gained:<br>"+
<<<<<<< HEAD
                                numeralWrapper.format(this.workMoneyGained, "$0.000a") + "<br>" +
                                formatNumber(this.workHackExpGained, 4) + " hacking experience <br>" +
                                formatNumber(this.workStrExpGained, 4) + " strength experience<br>" +
                                formatNumber(this.workDefExpGained, 4) + " defense experience<br>" +
                                formatNumber(this.workDexExpGained, 4) + " dexterity experience<br>" +
                                formatNumber(this.workAgiExpGained, 4) + " agility experience<br>" +
                                formatNumber(this.workChaExpGained, 4) + " charisma experience");
=======
                                "$" + numeralWrapper.format(this.workMoneyGained, '0,0.00') + "<br>" +
                                numeralWrapper.format(this.workHackExpGained, '0,0.0000') + " hacking experience <br>" +
                                numeralWrapper.format(this.workStrExpGained, '0,0.0000') + " strength experience<br>" +
                                numeralWrapper.format(this.workDefExpGained, '0,0.0000') + " defense experience<br>" +
                                numeralWrapper.format(this.workDexExpGained, '0,0.0000') + " dexterity experience<br>" +
                                numeralWrapper.format(this.workAgiExpGained, '0,0.0000') + " agility experience<br>" +
                                numeralWrapper.format(this.workChaExpGained, '0,0.0000') + " charisma experience");
>>>>>>> 5fc3fc89
            }

        } else {
            //Exp halved on failure
            this.workHackExpGained  /= 2;
            this.workStrExpGained   /= 2;
            this.workDefExpGained   /= 2;
            this.workDexExpGained   /= 2;
            this.workAgiExpGained   /= 2;
            this.workChaExpGained   /= 2;
            if (this.committingCrimeThruSingFn) {
                if(this.singFnCrimeWorkerScript.disableLogs.ALL == null && this.singFnCrimeWorkerScript.disableLogs.commitCrime == null) {
                    this.singFnCrimeWorkerScript.scriptRef.log("Crime failed! Gained " +
                                                               numeralWrapper.format(this.workHackExpGained, '0,0.0000') + " hack exp, " +
                                                               numeralWrapper.format(this.workStrExpGained, '0,0.0000') + " str exp, " +
                                                               numeralWrapper.format(this.workDefExpGained, '0,0.0000') + " def exp, " +
                                                               numeralWrapper.format(this.workDexExpGained, '0,0.0000') + " dex exp, " +
                                                               numeralWrapper.format(this.workAgiExpGained, '0,0.0000') + " agi exp, " +
                                                               numeralWrapper.format(this.workChaExpGained, '0,0.0000') + " cha exp.");
                }
            } else {
                dialogBoxCreate("Crime failed! <br><br>" +
                        "You gained:<br>"+
                        numeralWrapper.format(this.workHackExpGained, '0,0.0000') + " hacking experience <br>" +
                        numeralWrapper.format(this.workStrExpGained, '0,0.0000') + " strength experience<br>" +
                        numeralWrapper.format(this.workDefExpGained, '0,0.0000') + " defense experience<br>" +
                        numeralWrapper.format(this.workDexExpGained, '0,0.0000') + " dexterity experience<br>" +
                        numeralWrapper.format(this.workAgiExpGained, '0,0.0000') + " agility experience<br>" +
                        numeralWrapper.format(this.workChaExpGained, '0,0.0000') + " charisma experience");
            }
        }

        this.gainHackingExp(this.workHackExpGained);
        this.gainStrengthExp(this.workStrExpGained);
        this.gainDefenseExp(this.workDefExpGained);
        this.gainDexterityExp(this.workDexExpGained);
        this.gainAgilityExp(this.workAgiExpGained);
        this.gainCharismaExp(this.workChaExpGained);
    }
    this.committingCrimeThruSingFn = false;
    this.singFnCrimeWorkerScript = null;
    var mainMenu = document.getElementById("mainmenu-container");
    mainMenu.style.visibility = "visible";
    this.isWorking = false;
    this.resetWorkStatus();
    Engine.loadLocationContent();
}

//Cancels the player's current "work" assignment and gives the proper rewards
//Used only for Singularity functions, so no popups are created
PlayerObject.prototype.singularityStopWork = function() {
    if (!this.isWorking) {return "";}
    var res; //Earnings text for work
    switch (this.workType) {
        case CONSTANTS.WorkTypeStudyClass:
            res =  this.finishClass(true);
            break;
        case CONSTANTS.WorkTypeCompany:
            res = this.finishWork(true, true);
            break;
        case CONSTANTS.WorkTypeCompanyPartTime:
            res = this.finishWorkPartTime(true);
            break;
        case CONSTANTS.WorkTypeFaction:
            res = this.finishFactionWork(true, true);
            break;
        case CONSTANTS.WorkTypeCreateProgram:
            res = this.finishCreateProgramWork(true, true);
            break;
        case CONSTANTS.WorkTypeCrime:
            res = this.finishCrime(true);
            break;
        default:
            console.log("ERROR: Unrecognized work type");
            return "";
    }
    return res;
}


//Returns true if hospitalized, false otherwise
PlayerObject.prototype.takeDamage = function(amt) {
    this.hp -= amt;
    if (this.hp <= 0) {
        this.hospitalize();
        return true;
    } else {
        return false;
    }
}

PlayerObject.prototype.hospitalize = function() {
    if (Settings.SuppressHospitalizationPopup === false) {
        dialogBoxCreate(
            "You were in critical condition! You were taken to the hospital where " +
            "luckily they were able to save your life. You were charged " +
            numeralWrapper.format(this.max_hp * CONSTANTS.HospitalCostPerHp, '$0.000a')
        );
    }

    this.loseMoney(this.max_hp * CONSTANTS.HospitalCostPerHp);
    this.hp = this.max_hp;
}

/********* Company job application **********/
//Determines the job that the Player should get (if any) at the current company
//The 'sing' argument designates whether or not this is being called from
//the applyToCompany() Netscript Singularity function
PlayerObject.prototype.applyForJob = function(entryPosType, sing=false) {
    var currCompany = "";
    if (this.companyName != "") {
        currCompany = Companies[this.companyName];
    }
    var currPositionName = "";
    if (this.companyPosition != "") {
        currPositionName = this.companyPosition.positionName;
    }
	var company = Companies[this.location]; //Company being applied to
    if (sing && !(company instanceof Company)) {
        return "ERROR: Invalid company name: " + this.location + ". applyToCompany() failed";
    }

    var pos = entryPosType;

    if (!this.isQualified(company, pos)) {
        var reqText = getJobRequirementText(company, pos);
        if (sing) {return false;}
        dialogBoxCreate("Unforunately, you do not qualify for this position<br>" + reqText);
        return;
    }

    while (true) {
        if (Engine.Debug) {console.log("Determining qualification for next Company Position");}
        var newPos = getNextCompanyPosition(pos);
        if (newPos == null) {break;}

        //Check if this company has this position
        if (company.hasPosition(newPos)) {
            if (!this.isQualified(company, newPos)) {
                //If player not qualified for next job, break loop so player will be given current job
                break;
            }
            pos = newPos;
        } else {
            break;
        }
    }

    //Check if the determined job is the same as the player's current job
    if (currCompany != "") {
        if (currCompany.companyName == company.companyName &&
            pos.positionName == currPositionName) {
            var nextPos = getNextCompanyPosition(pos);
            if (nextPos == null) {
                if (sing) {return false;}
                dialogBoxCreate("You are already at the highest position for your field! No promotion available");
            } else if (company.hasPosition(nextPos)) {
                if (sing) {return false;}
                var reqText = getJobRequirementText(company, nextPos);
                dialogBoxCreate("Unfortunately, you do not qualify for a promotion<br>" + reqText);
            } else {
                if (sing) {return false;}
                dialogBoxCreate("You are already at the highest position for your field! No promotion available");
            }
            return; //Same job, do nothing
        }
    }


    //Lose reputation from a Company if you are leaving it for another job
    var leaveCompany = false;
    var oldCompanyName = "";
    if (currCompany != "") {
        if (currCompany.companyName != company.companyName) {
            leaveCompany = true;
            oldCompanyName = currCompany.companyName;
            company.playerReputation -= 1000;
            if (company.playerReputation < 0) {company.playerReputation = 0;}
        }
    }

    this.companyName = company.companyName;
    this.companyPosition = pos;

    if (this.firstJobRecvd === false) {
        this.firstJobRecvd = true;
        document.getElementById("job-tab").style.display = "list-item";
        document.getElementById("world-menu-header").click();
        document.getElementById("world-menu-header").click();
    }

    if (leaveCompany) {
        if (sing) {return true;}
        dialogBoxCreate("Congratulations! You were offered a new job at " + this.companyName + " as a " +
                        pos.positionName + "!<br>" +
                        "You lost 1000 reputation at your old company " + oldCompanyName + " because you left.");
    } else {
        if (sing) {return true;}
        dialogBoxCreate("Congratulations! You were offered a new job at " + this.companyName + " as a " + pos.positionName + "!");
    }

    Engine.loadLocationContent();
}

//Returns your next position at a company given the field (software, business, etc.)
PlayerObject.prototype.getNextCompanyPosition = function(company, entryPosType) {
    var currCompany = null;
    if (this.companyName != "") {
        currCompany = Companies[this.companyName];
    }

    //Not employed at this company, so return the entry position
    if (currCompany == null || (currCompany.companyName != company.companyName)) {
        return entryPosType;
    }

    //If the entry pos type and the player's current position have the same type,
    //return the player's "nextCompanyPosition". Otherwise return the entryposType
    //Employed at this company, so just return the next position if it exists.
    if ((this.companyPosition.isSoftwareJob() && entryPosType.isSoftwareJob()) ||
        (this.companyPosition.isITJob() && entryPosType.isITJob()) ||
        (this.companyPosition.isBusinessJob() && entryPosType.isBusinessJob()) ||
        (this.companyPosition.isSecurityEngineerJob() && entryPosType.isSecurityEngineerJob()) ||
        (this.companyPosition.isNetworkEngineerJob() && entryPosType.isNetworkEngineerJob()) ||
        (this.companyPosition.isSecurityJob() && entryPosType.isSecurityJob()) ||
        (this.companyPosition.isAgentJob() && entryPosType.isAgentJob()) ||
        (this.companyPosition.isSoftwareConsultantJob() && entryPosType.isSoftwareConsultantJob()) ||
        (this.companyPosition.isBusinessConsultantJob() && entryPosType.isBusinessConsultantJob()) ||
        (this.companyPosition.isPartTimeJob() && entryPosType.isPartTimeJob())) {
        return getNextCompanyPosition(this.companyPosition);
    }


    return entryPosType;
}

PlayerObject.prototype.applyForSoftwareJob = function(sing=false) {
    return this.applyForJob(CompanyPositions.SoftwareIntern, sing);
}

PlayerObject.prototype.applyForSoftwareConsultantJob = function(sing=false) {
    return this.applyForJob(CompanyPositions.SoftwareConsultant, sing);
}

PlayerObject.prototype.applyForItJob = function(sing=false) {
	return this.applyForJob(CompanyPositions.ITIntern, sing);
}

PlayerObject.prototype.applyForSecurityEngineerJob = function(sing=false) {
    var company = Companies[this.location]; //Company being applied to
    if (this.isQualified(company, CompanyPositions.SecurityEngineer)) {
        return this.applyForJob(CompanyPositions.SecurityEngineer, sing);
    } else {
        if (sing) {return false;}
        dialogBoxCreate("Unforunately, you do not qualify for this position");
    }
}

PlayerObject.prototype.applyForNetworkEngineerJob = function(sing=false) {
	var company = Companies[this.location]; //Company being applied to
    if (this.isQualified(company, CompanyPositions.NetworkEngineer)) {
        return this.applyForJob(CompanyPositions.NetworkEngineer, sing);
    } else {
        if (sing) {return false;}
        dialogBoxCreate("Unforunately, you do not qualify for this position");
    }
}

PlayerObject.prototype.applyForBusinessJob = function(sing=false) {
	return this.applyForJob(CompanyPositions.BusinessIntern, sing);
}

PlayerObject.prototype.applyForBusinessConsultantJob = function(sing=false) {
    return this.applyForJob(CompanyPositions.BusinessConsultant, sing);
}

PlayerObject.prototype.applyForSecurityJob = function(sing=false) {
    //TODO If case for POlice departments
	return this.applyForJob(CompanyPositions.SecurityGuard, sing);
}

PlayerObject.prototype.applyForAgentJob = function(sing=false) {
	var company = Companies[this.location]; //Company being applied to
    if (this.isQualified(company, CompanyPositions.FieldAgent)) {
        return this.applyForJob(CompanyPositions.FieldAgent, sing);
    } else {
        if (sing) {return false;}
        dialogBoxCreate("Unforunately, you do not qualify for this position");
    }
}

PlayerObject.prototype.applyForEmployeeJob = function(sing=false) {
	var company = Companies[this.location]; //Company being applied to
    if (this.isQualified(company, CompanyPositions.Employee)) {
        if (this.firstJobRecvd === false) {
            this.firstJobRecvd = true;
            document.getElementById("job-tab").style.display = "list-item";
            document.getElementById("world-menu-header").click();
            document.getElementById("world-menu-header").click();
        }
        this.companyName = company.companyName;
        this.companyPosition = CompanyPositions.Employee;
        if (sing) {return true;}
        dialogBoxCreate("Congratulations, you are now employed at " + this.companyName);
        Engine.loadLocationContent();
    } else {
        if (sing) {return false;}
        dialogBoxCreate("Unforunately, you do not qualify for this position");
    }
}

PlayerObject.prototype.applyForPartTimeEmployeeJob = function(sing=false) {
	var company = Companies[this.location]; //Company being applied to
    if (this.isQualified(company, CompanyPositions.PartTimeEmployee)) {
        if (this.firstJobRecvd === false) {
            this.firstJobRecvd = true;
            document.getElementById("job-tab").style.display = "list-item";
            document.getElementById("world-menu-header").click();
            document.getElementById("world-menu-header").click();
        }
        this.companyName = company.companyName;
        this.companyPosition = CompanyPositions.PartTimeEmployee;
        if (sing) {return true;}
        dialogBoxCreate("Congratulations, you are now employed part-time at " + this.companyName);
        Engine.loadLocationContent();
    } else {
        if (sing) {return false;}
        dialogBoxCreate("Unforunately, you do not qualify for this position");
    }
}

PlayerObject.prototype.applyForWaiterJob = function(sing=false) {
	var company = Companies[this.location]; //Company being applied to
    if (this.isQualified(company, CompanyPositions.Waiter)) {
        if (this.firstJobRecvd === false) {
            this.firstJobRecvd = true;
            document.getElementById("job-tab").style.display = "list-item";
            document.getElementById("world-menu-header").click();
            document.getElementById("world-menu-header").click();
        }
        this.companyName = company.companyName;
        this.companyPosition = CompanyPositions.Waiter;
        if (sing) {return true;}
        dialogBoxCreate("Congratulations, you are now employed as a waiter at " + this.companyName);
        Engine.loadLocationContent();
    } else {
        if (sing) {return false;}
        dialogBoxCreate("Unforunately, you do not qualify for this position");
    }
}

PlayerObject.prototype.applyForPartTimeWaiterJob = function(sing=false) {
	var company = Companies[this.location]; //Company being applied to
    if (this.isQualified(company, CompanyPositions.PartTimeWaiter)) {
        if (this.firstJobRecvd === false) {
            this.firstJobRecvd = true;
            document.getElementById("job-tab").style.display = "list-item";
            document.getElementById("world-menu-header").click();
            document.getElementById("world-menu-header").click();
        }
        this.companyName = company.companyName;
        this.companyPosition = CompanyPositions.PartTimeWaiter;
        if (sing) {return true;}
        dialogBoxCreate("Congratulations, you are now employed as a part-time waiter at " + this.companyName);
        Engine.loadLocationContent();
    } else {
        if (sing) {return false;}
        dialogBoxCreate("Unforunately, you do not qualify for this position");
    }
}

//Checks if the Player is qualified for a certain position
PlayerObject.prototype.isQualified = function(company, position) {
	var offset = company.jobStatReqOffset;
    var reqHacking = position.requiredHacking > 0       ? position.requiredHacking+offset   : 0;
    var reqStrength = position.requiredStrength > 0     ? position.requiredStrength+offset  : 0;
    var reqDefense = position.requiredDefense > 0       ? position.requiredDefense+offset   : 0;
    var reqDexterity = position.requiredDexterity > 0   ? position.requiredDexterity+offset : 0;
    var reqAgility = position.requiredDexterity > 0     ? position.requiredDexterity+offset : 0;
    var reqCharisma = position.requiredCharisma > 0     ? position.requiredCharisma+offset  : 0;

	if (this.hacking_skill >= reqHacking &&
		this.strength 	   >= reqStrength &&
        this.defense       >= reqDefense &&
        this.dexterity     >= reqDexterity &&
        this.agility       >= reqAgility &&
        this.charisma      >= reqCharisma &&
        company.playerReputation >= position.requiredReputation) {
            return true;
    }
    return false;
}

/********** Reapplying Augmentations and Source File ***********/
PlayerObject.prototype.reapplyAllAugmentations = function(resetMultipliers=true) {
    console.log("Re-applying augmentations");
    if (resetMultipliers) {
        this.resetMultipliers();
    }

    for (let i = 0; i < this.augmentations.length; ++i) {
        //Compatibility with new version
        if (this.augmentations[i].name === "HacknetNode NIC Architecture Neural-Upload") {
            this.augmentations[i].name = "Hacknet Node NIC Architecture Neural-Upload";
        }

        const augName = this.augmentations[i].name;
        var aug = Augmentations[augName];
        if (aug == null) {
            console.log(`WARNING: Invalid augmentation name in Player.reapplyAllAugmentations(). Aug ${augName} will be skipped`);
            continue;
        }
        aug.owned = true;
        if (aug.name == AugmentationNames.NeuroFluxGovernor) {
            for (let j = 0; j < aug.level; ++j) {
                applyAugmentation(this.augmentations[i], true);
            }
            continue;
        }
        applyAugmentation(this.augmentations[i], true);
    }
}

PlayerObject.prototype.reapplyAllSourceFiles = function() {
    console.log("Re-applying source files");
    //Will always be called after reapplyAllAugmentations() so multipliers do not have to be reset
    //this.resetMultipliers();

    for (let i = 0; i < this.sourceFiles.length; ++i) {
        var srcFileKey = "SourceFile" + this.sourceFiles[i].n;
        var sourceFileObject = SourceFiles[srcFileKey];
        if (sourceFileObject == null) {
            console.log("ERROR: Invalid source file number: " + this.sourceFiles[i].n);
            continue;
        }
        applySourceFile(this.sourceFiles[i]);
    }
}

/*************** Check for Faction Invitations *************/
//This function sets the requirements to join a Faction. It checks whether the Player meets
//those requirements and will return an array of all factions that the Player should
//receive an invitation to
PlayerObject.prototype.checkForFactionInvitations = function() {
    let invitedFactions = []; //Array which will hold all Factions the player should be invited to

    var numAugmentations = this.augmentations.length;

    var company = Companies[this.companyName];
    var companyRep = 0;
    if (company != null) {
        companyRep = company.playerReputation;
    }

    //Illuminati
    var illuminatiFac = Factions["Illuminati"];
    if (!illuminatiFac.isBanned && !illuminatiFac.isMember && !illuminatiFac.alreadyInvited &&
        numAugmentations >= 30 &&
        this.money.gte(150000000000) &&
        this.hacking_skill >= 1500 &&
        this.strength >= 1200 && this.defense >= 1200 &&
        this.dexterity >= 1200 && this.agility >= 1200) {
        invitedFactions.push(illuminatiFac);
    }

    //Daedalus
    var daedalusFac = Factions["Daedalus"];
    if (!daedalusFac.isBanned && !daedalusFac.isMember && !daedalusFac.alreadyInvited &&
        numAugmentations >= 30 &&
        this.money.gte(100000000000) &&
        (this.hacking_skill >= 2500 ||
            (this.strength >= 1500 && this.defense >= 1500 &&
             this.dexterity >= 1500 && this.agility >= 1500))) {
        invitedFactions.push(daedalusFac);
    }

    //The Covenant
    var covenantFac = Factions["The Covenant"];
    if (!covenantFac.isBanned && !covenantFac.isMember && !covenantFac.alreadyInvited &&
        numAugmentations >= 30 &&
        this.money.gte(75000000000) &&
        this.hacking_skill >= 850 &&
        this.strength >= 850 &&
        this.defense >= 850 &&
        this.dexterity >= 850 &&
        this.agility >= 850) {
        invitedFactions.push(covenantFac);
    }

    //ECorp
    var ecorpFac = Factions["ECorp"];
    if (!ecorpFac.isBanned && !ecorpFac.isMember && !ecorpFac.alreadyInvited &&
        this.companyName == Locations.AevumECorp && companyRep >= CONSTANTS.CorpFactionRepRequirement) {
        invitedFactions.push(ecorpFac);
    }

    //MegaCorp
    var megacorpFac = Factions["MegaCorp"];
    if (!megacorpFac.isBanned && !megacorpFac.isMember && !megacorpFac.alreadyInvited &&
        this.companyName == Locations.Sector12MegaCorp && companyRep >= CONSTANTS.CorpFactionRepRequirement) {
        invitedFactions.push(megacorpFac);
    }

    //Bachman & Associates
    var bachmanandassociatesFac = Factions["Bachman & Associates"];
    if (!bachmanandassociatesFac.isBanned && !bachmanandassociatesFac.isMember &&
        !bachmanandassociatesFac.alreadyInvited &&
        this.companyName == Locations.AevumBachmanAndAssociates && companyRep >= CONSTANTS.CorpFactionRepRequirement) {
        invitedFactions.push(bachmanandassociatesFac);
    }

    //Blade Industries
    var bladeindustriesFac = Factions["Blade Industries"];
    if (!bladeindustriesFac.isBanned && !bladeindustriesFac.isMember && !bladeindustriesFac.alreadyInvited &&
        this.companyName == Locations.Sector12BladeIndustries && companyRep >= CONSTANTS.CorpFactionRepRequirement) {
        invitedFactions.push(bladeindustriesFac);
    }

    //NWO
    var nwoFac = Factions["NWO"];
    if (!nwoFac.isBanned && !nwoFac.isMember && !nwoFac.alreadyInvited &&
        this.companyName == Locations.VolhavenNWO && companyRep >= CONSTANTS.CorpFactionRepRequirement) {
        invitedFactions.push(nwoFac);
    }

    //Clarke Incorporated
    var clarkeincorporatedFac = Factions["Clarke Incorporated"];
    if (!clarkeincorporatedFac.isBanned && !clarkeincorporatedFac.isMember && !clarkeincorporatedFac.alreadyInvited &&
        this.companyName == Locations.AevumClarkeIncorporated && companyRep >= CONSTANTS.CorpFactionRepRequirement) {
        invitedFactions.push(clarkeincorporatedFac);
    }

    //OmniTek Incorporated
    var omnitekincorporatedFac = Factions["OmniTek Incorporated"];
    if (!omnitekincorporatedFac.isBanned && !omnitekincorporatedFac.isMember && !omnitekincorporatedFac.alreadyInvited &&
        this.companyName == Locations.VolhavenOmniTekIncorporated && companyRep >= CONSTANTS.CorpFactionRepRequirement) {
        invitedFactions.push(omnitekincorporatedFac);
    }

    //Four Sigma
    var foursigmaFac = Factions["Four Sigma"];
    if (!foursigmaFac.isBanned && !foursigmaFac.isMember && !foursigmaFac.alreadyInvited &&
        this.companyName == Locations.Sector12FourSigma && companyRep >= CONSTANTS.CorpFactionRepRequirement) {
        invitedFactions.push(foursigmaFac);
    }

    //KuaiGong International
    var kuaigonginternationalFac = Factions["KuaiGong International"];
    if (!kuaigonginternationalFac.isBanned && !kuaigonginternationalFac.isMember &&
        !kuaigonginternationalFac.alreadyInvited &&
        this.companyName == Locations.ChongqingKuaiGongInternational && companyRep >= CONSTANTS.CorpFactionRepRequirement) {
        invitedFactions.push(kuaigonginternationalFac);
    }

    //Fulcrum Secret Technologies - If u've unlocked fulcrum secret technolgoies server and have a high rep with the company
    var fulcrumsecrettechonologiesFac = Factions["Fulcrum Secret Technologies"];
    var fulcrumSecretServer = AllServers[SpecialServerIps[SpecialServerNames.FulcrumSecretTechnologies]];
    if (fulcrumSecretServer == null) {
        console.log("ERROR: Could not find Fulcrum Secret Technologies Server");
    } else {
        if (!fulcrumsecrettechonologiesFac.isBanned && !fulcrumsecrettechonologiesFac.isMember &&
            !fulcrumsecrettechonologiesFac.alreadyInvited &&
            fulcrumSecretServer.manuallyHacked &&
            this.companyName == Locations.AevumFulcrumTechnologies && companyRep >= 250000) {
            invitedFactions.push(fulcrumsecrettechonologiesFac);
        }
    }

    //BitRunners
    var bitrunnersFac = Factions["BitRunners"];
    var homeComp = this.getHomeComputer();
    var bitrunnersServer = AllServers[SpecialServerIps[SpecialServerNames.BitRunnersServer]];
    if (bitrunnersServer == null) {
        console.log("ERROR: Could not find BitRunners Server");
    } else if (!bitrunnersFac.isBanned && !bitrunnersFac.isMember && bitrunnersServer.manuallyHacked &&
               !bitrunnersFac.alreadyInvited && this.hacking_skill >= 500 && homeComp.maxRam >= 128) {
        invitedFactions.push(bitrunnersFac);
    }

    //The Black Hand
    var theblackhandFac = Factions["The Black Hand"];
    var blackhandServer = AllServers[SpecialServerIps[SpecialServerNames.TheBlackHandServer]];
    if (blackhandServer == null) {
        console.log("ERROR: Could not find The Black Hand Server");
    } else if (!theblackhandFac.isBanned && !theblackhandFac.isMember && blackhandServer.manuallyHacked &&
               !theblackhandFac.alreadyInvited && this.hacking_skill >= 350 && homeComp.maxRam >= 64) {
        invitedFactions.push(theblackhandFac);
    }

    //NiteSec
    var nitesecFac = Factions["NiteSec"];
    var nitesecServer = AllServers[SpecialServerIps[SpecialServerNames.NiteSecServer]];
    if (nitesecServer == null) {
        console.log("ERROR: Could not find NiteSec Server");
    } else if (!nitesecFac.isBanned && !nitesecFac.isMember && nitesecServer.manuallyHacked &&
               !nitesecFac.alreadyInvited && this.hacking_skill >= 200 && homeComp.maxRam >= 32) {
        invitedFactions.push(nitesecFac);
    }

    //Chongqing
    var chongqingFac = Factions["Chongqing"];
    if (!chongqingFac.isBanned && !chongqingFac.isMember && !chongqingFac.alreadyInvited &&
        this.money.gte(20000000) && this.city == Locations.Chongqing) {
        invitedFactions.push(chongqingFac);
    }

    //Sector-12
    var sector12Fac = Factions["Sector-12"];
    if (!sector12Fac.isBanned && !sector12Fac.isMember && !sector12Fac.alreadyInvited &&
        this.money.gte(15000000) && this.city == Locations.Sector12) {
        invitedFactions.push(sector12Fac);
    }

    //New Tokyo
    var newtokyoFac = Factions["New Tokyo"];
    if (!newtokyoFac.isBanned && !newtokyoFac.isMember && !newtokyoFac.alreadyInvited &&
        this.money.gte(20000000) && this.city == Locations.NewTokyo) {
        invitedFactions.push(newtokyoFac);
    }

    //Aevum
    var aevumFac = Factions["Aevum"];
    if (!aevumFac.isBanned && !aevumFac.isMember  && !aevumFac.alreadyInvited &&
        this.money.gte(40000000) && this.city == Locations.Aevum) {
        invitedFactions.push(aevumFac);
    }

    //Ishima
    var ishimaFac = Factions["Ishima"];
    if (!ishimaFac.isBanned && !ishimaFac.isMember && !ishimaFac.alreadyInvited &&
        this.money.gte(30000000) && this.city == Locations.Ishima) {
        invitedFactions.push(ishimaFac);
    }

    //Volhaven
    var volhavenFac = Factions["Volhaven"];
    if (!volhavenFac.isBanned && !volhavenFac.isMember && !volhavenFac.alreadyInvited &&
        this.money.gte(50000000) && this.city == Locations.Volhaven) {
        invitedFactions.push(volhavenFac);
    }

    //Speakers for the Dead
    var speakersforthedeadFac = Factions["Speakers for the Dead"];
    if (!speakersforthedeadFac.isBanned && !speakersforthedeadFac.isMember && !speakersforthedeadFac.alreadyInvited &&
        this.hacking_skill >= 100 && this.strength >= 300 && this.defense >= 300 &&
        this.dexterity >= 300 && this.agility >= 300 && this.numPeopleKilled >= 30 &&
        this.karma <= -45 && this.companyName != Locations.Sector12CIA &&
        this.companyName != Locations.Sector12NSA) {
        invitedFactions.push(speakersforthedeadFac);
    }

    //The Dark Army
    var thedarkarmyFac = Factions["The Dark Army"];
    if (!thedarkarmyFac.isBanned && !thedarkarmyFac.isMember && !thedarkarmyFac.alreadyInvited &&
        this.hacking_skill >= 300 && this.strength >= 300 && this.defense >= 300 &&
        this.dexterity >= 300 && this.agility >= 300 && this.city == Locations.Chongqing &&
        this.numPeopleKilled >= 5 && this.karma <= -45 && this.companyName != Locations.Sector12CIA &&
        this.companyName != Locations.Sector12NSA) {
        invitedFactions.push(thedarkarmyFac);
    }

    //The Syndicate
    var thesyndicateFac = Factions["The Syndicate"];
    if (!thesyndicateFac.isBanned && !thesyndicateFac.isMember && !thesyndicateFac.alreadyInvited &&
        this.hacking_skill >= 200 && this.strength >= 200 && this.defense >= 200 &&
        this.dexterity >= 200 && this.agility >= 200 &&
        (this.city == Locations.Aevum || this.city == Locations.Sector12) &&
        this.money.gte(10000000) && this.karma <= -90 &&
        this.companyName != Locations.Sector12CIA && this.companyName != Locations.Sector12NSA) {
        invitedFactions.push(thesyndicateFac);
    }

    //Silhouette
    var silhouetteFac = Factions["Silhouette"];
    if (!silhouetteFac.isBanned && !silhouetteFac.isMember && !silhouetteFac.alreadyInvited &&
        (this.companyPosition.positionName == CompanyPositions.CTO.positionName ||
         this.companyPosition.positionName == CompanyPositions.CFO.positionName ||
         this.companyPosition.positionName == CompanyPositions.CEO.positionName) &&
         this.money.gte(15000000) && this.karma <= -22) {
        invitedFactions.push(silhouetteFac);
    }

    //Tetrads
    var tetradsFac = Factions["Tetrads"];
    if (!tetradsFac.isBanned && !tetradsFac.isMember && !tetradsFac.alreadyInvited &&
        (this.city == Locations.Chongqing || this.city == Locations.NewTokyo ||
        this.city == Locations.Ishima) && this.strength >= 75 && this.defense >= 75 &&
        this.dexterity >= 75 && this.agility >= 75 && this.karma <= -18) {
        invitedFactions.push(tetradsFac);
    }

    //SlumSnakes
    var slumsnakesFac = Factions["Slum Snakes"];
    if (!slumsnakesFac.isBanned && !slumsnakesFac.isMember && !slumsnakesFac.alreadyInvited &&
        this.strength >= 30 && this.defense >= 30 && this.dexterity >= 30 &&
        this.agility >= 30 && this.karma <= -9 && this.money.gte(1000000)) {
        invitedFactions.push(slumsnakesFac);
    }

    //Netburners
    var netburnersFac = Factions["Netburners"];
    var totalHacknetRam = 0;
    var totalHacknetCores = 0;
    var totalHacknetLevels = 0;
    for (var i = 0; i < this.hacknetNodes.length; ++i) {
        totalHacknetLevels += this.hacknetNodes[i].level;
        totalHacknetRam += this.hacknetNodes[i].ram;
        totalHacknetCores += this.hacknetNodes[i].cores;
    }
    if (!netburnersFac.isBanned && !netburnersFac.isMember && !netburnersFac.alreadyInvited &&
        this.hacking_skill >= 80 && totalHacknetRam >= 8 &&
        totalHacknetCores >= 4 && totalHacknetLevels >= 100) {
        invitedFactions.push(netburnersFac);
    }

    //Tian Di Hui
    var tiandihuiFac = Factions["Tian Di Hui"];
    if (!tiandihuiFac.isBanned &&  !tiandihuiFac.isMember && !tiandihuiFac.alreadyInvited &&
        this.money.gte(1000000) && this.hacking_skill >= 50 &&
        (this.city == Locations.Chongqing || this.city == Locations.NewTokyo ||
         this.city == Locations.Ishima)) {
        invitedFactions.push(tiandihuiFac);
    }

    //CyberSec
    var cybersecFac = Factions["CyberSec"];
    var cybersecServer = AllServers[SpecialServerIps[SpecialServerNames.CyberSecServer]];
    if (cybersecServer == null) {
        console.log("ERROR: Could not find CyberSec Server");
    } else if (!cybersecFac.isBanned && !cybersecFac.isMember && cybersecServer.manuallyHacked &&
               !cybersecFac.alreadyInvited && this.hacking_skill >= 50) {
        invitedFactions.push(cybersecFac);
    }

    return invitedFactions;
}


/*************** Gang ****************/
//Returns true if Player is in a gang and false otherwise
PlayerObject.prototype.inGang = function() {
    if (this.gang == null || this.gang == undefined) {return false;}
    return (this.gang instanceof Gang);
}

PlayerObject.prototype.startGang = function(factionName, hacking) {
    this.gang = new Gang(factionName, hacking);
}

/************* BitNodes **************/
PlayerObject.prototype.setBitNodeNumber = function(n) {
    this.bitNodeN = n;
}

PlayerObject.prototype.queueAugmentation = function(name) {
    for(const i in this.queuedAugmentations) {
        if(this.queuedAugmentations[i].name == name) {
            console.log('tried to queue '+name+' twice, this may be a bug');
            return;
        }
    }

    for(const i in this.augmentations) {
        if(this.augmentations[i].name == name) {
            console.log('tried to queue '+name+' but we already have that aug');
            return;
        }
    }

    this.firstAugPurchased = true;
    this.queuedAugmentations.push(new PlayerOwnedAugmentation(name));
}

/************* Coding Contracts **************/
PlayerObject.prototype.gainCodingContractReward = function(reward, difficulty=1) {
    if (reward == null || reward.type == null || reward == null) {
        return `No reward for this contract`;
    }

    /* eslint-disable no-case-declarations */
    switch (reward.type) {
        case CodingContractRewardType.FactionReputation:
            if (reward.name == null || !(Factions[reward.name] instanceof Faction)) {
                // If no/invalid faction was designated, just give rewards to all factions
                reward.type = CodingContractRewardType.FactionReputationAll;
                return this.gainCodingContractReward(reward);
            }
            var repGain = CONSTANTS.CodingContractBaseFactionRepGain * difficulty;
            Factions[reward.name].playerReputation += repGain;
            return `Gained ${repGain} faction reputation for ${reward.name}`;
        case CodingContractRewardType.FactionReputationAll:
            const totalGain = CONSTANTS.CodingContractBaseFactionRepGain * difficulty;

            // Ignore Bladeburners and other special factions for this calculation
            const specialFactions = ["Bladeburners"];
            var factions = this.factions.slice();
            factions = factions.filter((f) => {
                return !specialFactions.includes(f);
            });

            // If the player was only part of the special factions, we'll just give money
            if (factions.length == 0) {
                reward.type = CodingContractRewardType.Money;
                return this.gainCodingContractReward(reward, difficulty);
            }

            const gainPerFaction = Math.floor(totalGain / factions.length);
            for (const facName of factions) {
                if (!(Factions[facName] instanceof Faction)) { continue; }
                Factions[facName].playerReputation += gainPerFaction;
            }
            return `Gained ${gainPerFaction} reputation for each of the following factions: ${factions.toString()}`;
            break;
        case CodingContractRewardType.CompanyReputation:
            if (reward.name ==  null || !(Companies[reward.name] instanceof Company)) {
                //If no/invalid company was designated, just give rewards to all factions
                reward.type = CodingContractRewardType.FactionReputationAll;
                return this.gainCodingContractReward(reward);
            }
            var repGain = CONSTANTS.CodingContractBaseCompanyRepGain * difficulty;
            Companies[reward.name].playerReputation += repGain;
            return `Gained ${repGain} company reputation for ${reward.name}`;
            break;
        case CodingContractRewardType.Money:
        default:
            var moneyGain = CONSTANTS.CodingContractBaseMoneyGain * difficulty;
            this.gainMoney(moneyGain);
            return `Gained ${numeralWrapper.format(moneyGain, '$0.000a')}`;
            break;
    }
    /* eslint-enable no-case-declarations */
}

/* Functions for saving and loading the Player data */
function loadPlayer(saveString) {
    Player  = JSON.parse(saveString, Reviver);

    //Parse Decimal.js objects
    Player.money = new Decimal(Player.money);
    Player.total_money = new Decimal(Player.total_money);
    Player.lifetime_money = new Decimal(Player.lifetime_money);

    if (Player.corporation instanceof Corporation) {
        Player.corporation.funds = new Decimal(Player.corporation.funds);
        Player.corporation.revenue = new Decimal(Player.corporation.revenue);
        Player.corporation.expenses = new Decimal(Player.corporation.expenses);

        for (var i = 0; i < Player.corporation.divisions.length; ++i) {
            var ind = Player.corporation.divisions[i];
            ind.lastCycleRevenue = new Decimal(ind.lastCycleRevenue);
            ind.lastCycleExpenses = new Decimal(ind.lastCycleExpenses);
            ind.thisCycleRevenue = new Decimal(ind.thisCycleRevenue);
            ind.thisCycleExpenses = new Decimal(ind.thisCycleExpenses);
        }
    }
}

PlayerObject.prototype.toJSON = function() {
    return Generic_toJSON("PlayerObject", this);
}

PlayerObject.fromJSON = function(value) {
    return Generic_fromJSON(PlayerObject, value.data);
}

Reviver.constructors.PlayerObject = PlayerObject;

let Player = new PlayerObject();
export {Player, loadPlayer};<|MERGE_RESOLUTION|>--- conflicted
+++ resolved
@@ -1496,15 +1496,6 @@
             } else {
                 dialogBoxCreate("Crime successful! <br><br>" +
                                 "You gained:<br>"+
-<<<<<<< HEAD
-                                numeralWrapper.format(this.workMoneyGained, "$0.000a") + "<br>" +
-                                formatNumber(this.workHackExpGained, 4) + " hacking experience <br>" +
-                                formatNumber(this.workStrExpGained, 4) + " strength experience<br>" +
-                                formatNumber(this.workDefExpGained, 4) + " defense experience<br>" +
-                                formatNumber(this.workDexExpGained, 4) + " dexterity experience<br>" +
-                                formatNumber(this.workAgiExpGained, 4) + " agility experience<br>" +
-                                formatNumber(this.workChaExpGained, 4) + " charisma experience");
-=======
                                 "$" + numeralWrapper.format(this.workMoneyGained, '0,0.00') + "<br>" +
                                 numeralWrapper.format(this.workHackExpGained, '0,0.0000') + " hacking experience <br>" +
                                 numeralWrapper.format(this.workStrExpGained, '0,0.0000') + " strength experience<br>" +
@@ -1512,7 +1503,6 @@
                                 numeralWrapper.format(this.workDexExpGained, '0,0.0000') + " dexterity experience<br>" +
                                 numeralWrapper.format(this.workAgiExpGained, '0,0.0000') + " agility experience<br>" +
                                 numeralWrapper.format(this.workChaExpGained, '0,0.0000') + " charisma experience");
->>>>>>> 5fc3fc89
             }
 
         } else {
